--- conflicted
+++ resolved
@@ -31,15 +31,7 @@
 // other reasons evident in the repository or explained in 'ChangeLog'.
 // Any defect should not reflect on Stephen F. Booth's reputation.
 
-<<<<<<< HEAD
-#include LMI_PCH_HEADER
-
-#ifdef __BORLANDC__
-#   pragma hdrstop
-#endif // __BORLANDC__
-=======
 #include "pchfile.hpp"
->>>>>>> 23996cea
 
 #include "alert.hpp"
 #include "configurable_settings.hpp"
