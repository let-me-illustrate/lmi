// Interpolate string containing embedded variable references.
//
// Copyright (C) 2017, 2018, 2019 Gregory W. Chicares.
//
// This program is free software; you can redistribute it and/or modify
// it under the terms of the GNU General Public License version 2 as
// published by the Free Software Foundation.
//
// This program is distributed in the hope that it will be useful,
// but WITHOUT ANY WARRANTY; without even the implied warranty of
// MERCHANTABILITY or FITNESS FOR A PARTICULAR PURPOSE.  See the
// GNU General Public License for more details.
//
// You should have received a copy of the GNU General Public License
// along with this program; if not, write to the Free Software Foundation,
// Inc., 51 Franklin St, Fifth Floor, Boston, MA 02110-1301, USA
//
// http://savannah.nongnu.org/projects/lmi
// email: <gchicares@sbcglobal.net>
// snail: Chicares, 186 Belle Woods Drive, Glastonbury CT 06033, USA

#include "pchfile.hpp"

#include "interpolate_string.hpp"

#include "test_tools.hpp"

#include <stdexcept>

int test_main(int, char*[])
{
    auto const test_interpolate = [](char const* s)
        {
        return interpolate_string
            (s
            ,[](std::string const& k, interpolate_lookup_kind) { return k; }
            );
        };

    // Check that basic interpolation works.
    BOOST_TEST_EQUAL( test_interpolate(""),               ""        );
    BOOST_TEST_EQUAL( test_interpolate("literal"),        "literal" );
    BOOST_TEST_EQUAL( test_interpolate("{{foo}}"),        "foo"     );
    BOOST_TEST_EQUAL( test_interpolate("{{foo}}bar"),     "foobar"  );
    BOOST_TEST_EQUAL( test_interpolate("foo{{}}bar"),     "foobar"  );
    BOOST_TEST_EQUAL( test_interpolate("foo{{bar}}"),     "foobar"  );
    BOOST_TEST_EQUAL( test_interpolate("{{foo}}{{bar}}"), "foobar"  );

    // Comments should be just ignored.
    BOOST_TEST_EQUAL( test_interpolate("{{! ignore me}}"), ""       );
    BOOST_TEST_EQUAL( test_interpolate("{{! too}}{{x}}"),  "x"      );
    BOOST_TEST_EQUAL( test_interpolate("{{x}}{{!also}}"),  "x"      );

    // Recursive interpolation should work too.
    auto const test_recursive = [](char const* s)
        {
        return interpolate_string
            (s
<<<<<<< HEAD
            ,[](std::string const& s, interpolate_lookup_kind) -> std::string
                {
                if(s == "rec1") return "1 {{rec2}}";
                if(s == "rec2") return "2 {{rec3}}";
                if(s == "rec3") return "3"         ;
                if(s == "inf" ) return "{{inf}}"   ;
                if(s == "infA") return "{{infB}}"  ;
                if(s == "infB") return "{{infA}}"  ;

                throw std::runtime_error("no such variable '" + s + "'");
=======
            ,[](std::string const& k, interpolate_lookup_kind) -> std::string
                {
                if(k == "rec1") return "1 {{rec2}}";
                if(k == "rec2") return "2 {{rec3}}";
                if(k == "rec3") return "3"         ;
                if(k == "inf" ) return "{{inf}}"   ;
                if(k == "infA") return "{{infB}}"  ;
                if(k == "infB") return "{{infA}}"  ;

                throw std::runtime_error("no such variable '" + k + "'");
>>>>>>> e0bf6c4a
                }
            );
        };

    BOOST_TEST_EQUAL( test_recursive("{{rec3}}"), "3"     );
    BOOST_TEST_EQUAL( test_recursive("{{rec2}}"), "2 3"   );
    BOOST_TEST_EQUAL( test_recursive("{{rec1}}"), "1 2 3" );

    BOOST_TEST_THROW
        (test_recursive("error due to infinite recursion in {{inf}}")
        ,std::runtime_error
        ,lmi_test::what_regex("Nesting level too deep")
        );

    BOOST_TEST_THROW
        (test_recursive("infinite co-recursion in {{infA}} is detected too")
        ,std::runtime_error
        ,lmi_test::what_regex("Nesting level too deep")
        );

    // Sections.
    auto const section_test = [](char const* str)
        {
        return interpolate_string
            (str
            ,[](std::string const& s, interpolate_lookup_kind) -> std::string
                {
                if(s == "var0") return "0";
                if(s == "var1") return "1";
                if(s == "var" ) return "" ;

                throw std::runtime_error("no such variable '" + s + "'");
                }
            );
        };

    BOOST_TEST_EQUAL( section_test("x{{#var1}}y{{/var1}}z"),   "xyz"    );
    BOOST_TEST_EQUAL( section_test("x{{#var0}}y{{/var0}}z"),   "xz"     );
    BOOST_TEST_EQUAL( section_test("x{{^var0}}y{{/var0}}z"),   "xyz"    );
    BOOST_TEST_EQUAL( section_test("x{{^var1}}y{{/var1}}z"),   "xz"     );

    BOOST_TEST_EQUAL
        (section_test("a{{#var1}}b{{#var1}}c{{/var1}}d{{/var1}}e")
        ,"abcde"
        );
    BOOST_TEST_EQUAL
        (section_test("a{{#var1}}b{{#var0}}c{{/var0}}d{{/var1}}e")
        ,"abde"
        );
    BOOST_TEST_EQUAL
        (section_test("a{{^var1}}b{{#var0}}c{{/var0}}d{{/var1}}e")
        ,"ae"
        );
    BOOST_TEST_EQUAL
        (section_test("a{{^var1}}b{{^var0}}c{{/var0}}d{{/var1}}e")
        ,"ae"
        );

    // Partials.
    auto const partial_test = [](char const* str)
        {
        return interpolate_string
            (str
            ,[](std::string const& s, interpolate_lookup_kind) -> std::string
                {
                if(s == "header")       return "[header with {{var}}]";
                if(s == "footer")       return "[footer with {{var}}]";
                if(s == "nested")       return "[header with {{>footer}}]";
                if(s == "recursive")    return "{{>recursive}}";
                if(s == "sec" )         return "1" ;
                if(s == "var" )         return "variable" ;

                throw std::runtime_error("no such variable '" + s + "'");
                }
            );
        };

    BOOST_TEST_EQUAL
        (partial_test("{{>header}}")
        ,"[header with variable]"
        );

    BOOST_TEST_EQUAL
        (partial_test("{{>header}}{{var}} in body{{>footer}}")
        ,"[header with variable]variable in body[footer with variable]"
        );

    BOOST_TEST_EQUAL
        (partial_test("{{#sec}}{{>header}}{{/sec}}")
        ,"[header with variable]"
        );

    BOOST_TEST_EQUAL
        (partial_test("only{{^sec}}{{>header}}{{/sec}}{{>footer}}")
        ,"only[footer with variable]"
        );

    BOOST_TEST_EQUAL
        (partial_test("{{>nested}}")
        ,"[header with [footer with variable]]"
        );

    BOOST_TEST_THROW
        (partial_test("{{>recursive}}")
        ,std::runtime_error
        ,lmi_test::what_regex("Nesting level too deep")
        );

    BOOST_TEST_EQUAL
        (partial_test("no {{^sec}}{{>recursive}}{{/sec}} problem")
        ,"no  problem"
        );

    // Check that the kind of variable being expanded is correct.
    BOOST_TEST_EQUAL
        (interpolate_string
            ("{{>test}}"
             "{{#section1}}{{^section0}}{{variable}}{{/section0}}{{/section1}}"
             ,[](std::string const& s, interpolate_lookup_kind kind) -> std::string
                {
                switch(kind)
                    {
                    case interpolate_lookup_kind::variable:
                        return "value of " + s;

                    case interpolate_lookup_kind::section:
                        // Get rid of the "section" prefix.
                        return s.substr(7);

                    case interpolate_lookup_kind::partial:
                        return s + " partial included\n";
                    }

                throw std::runtime_error("invalid lookup kind");
                }
            )
        ,"test partial included\nvalue of variable"
        );

    // Should throw if the input syntax is invalid.
    BOOST_TEST_THROW
        (test_interpolate("{{x")
        ,std::runtime_error
        ,lmi_test::what_regex("Unmatched opening brace")
        );
    BOOST_TEST_THROW
        (test_interpolate("{{x{{y}}}}")
        ,std::runtime_error
        ,lmi_test::what_regex("Unexpected nested interpolation")
        );
    BOOST_TEST_THROW
        (section_test("{{#var1}}")
        ,std::runtime_error
        ,lmi_test::what_regex("Unclosed section 'var1'")
        );
    BOOST_TEST_THROW
        (section_test("{{^var0}}")
        ,std::runtime_error
        ,lmi_test::what_regex("Unclosed section 'var0'")
        );
    BOOST_TEST_THROW
        (section_test("{{/var1}}")
        ,std::runtime_error
        ,lmi_test::what_regex("Unexpected end of section")
        );
    BOOST_TEST_THROW
        (section_test("{{#var1}}{{/var0}}")
        ,std::runtime_error
        ,lmi_test::what_regex("Unexpected end of section")
        );

    // Or because the lookup function throws.
    BOOST_TEST_THROW
        (interpolate_string
            ("{{x}}"
            ,[](std::string const& s, interpolate_lookup_kind) -> std::string
                {
                throw std::runtime_error("no such variable '" + s + "'");
                }
            )
            ,std::runtime_error
        ,"no such variable 'x'"
        );

    return EXIT_SUCCESS;
}<|MERGE_RESOLUTION|>--- conflicted
+++ resolved
@@ -56,18 +56,6 @@
         {
         return interpolate_string
             (s
-<<<<<<< HEAD
-            ,[](std::string const& s, interpolate_lookup_kind) -> std::string
-                {
-                if(s == "rec1") return "1 {{rec2}}";
-                if(s == "rec2") return "2 {{rec3}}";
-                if(s == "rec3") return "3"         ;
-                if(s == "inf" ) return "{{inf}}"   ;
-                if(s == "infA") return "{{infB}}"  ;
-                if(s == "infB") return "{{infA}}"  ;
-
-                throw std::runtime_error("no such variable '" + s + "'");
-=======
             ,[](std::string const& k, interpolate_lookup_kind) -> std::string
                 {
                 if(k == "rec1") return "1 {{rec2}}";
@@ -78,7 +66,6 @@
                 if(k == "infB") return "{{infA}}"  ;
 
                 throw std::runtime_error("no such variable '" + k + "'");
->>>>>>> e0bf6c4a
                 }
             );
         };
