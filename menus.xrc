<?xml version="1.0"?>

<resource xmlns="http://www.wxwidgets.org/wxxrc" version="2.5.3.0">

<!--
    Life insurance illustrations: wxWindows xml resources.

    Copyright (C) 2003, 2004, 2005, 2006, 2007, 2008, 2009, 2010, 2011, 2012, 2013, 2014, 2015, 2016, 2017, 2018, 2019, 2020, 2021, 2022 Gregory W. Chicares.

    This program is free software; you can redistribute it and/or modify
    it under the terms of the GNU General Public License version 2 as
    published by the Free Software Foundation.

    This program is distributed in the hope that it will be useful,
    but WITHOUT ANY WARRANTY; without even the implied warranty of
    MERCHANTABILITY or FITNESS FOR A PARTICULAR PURPOSE.  See the
    GNU General Public License for more details.

    You should have received a copy of the GNU General Public License
    along with this program; if not, write to the Free Software Foundation,
    Inc., 51 Franklin St, Fifth Floor, Boston, MA 02110-1301, USA

    https://savannah.nongnu.org/projects/lmi
    email: <gchicares@sbcglobal.net>
    snail: Chicares, 186 Belle Woods Drive, Glastonbury CT 06033, USA
-->

<!-- reusable menus -->

<!--
  This 'File' menu includes commands to save, close, and print documents.
  Use it when the current document uses these print commands.
-->

<object class="wxMenu" name="file_menu_with_print_ref">
    <label>_File</label>
    <object class="wxMenuItem" name="wxID_NEW">
        <label>_New...\tCtrl-N</label>
        <bitmap platform="win" stock_id="wxART_NEW"/>
        <help>Create a new document</help>
    </object>
    <object class="wxMenuItem" name="wxID_OPEN">
        <label>_Open...\tCtrl-O</label>
        <bitmap platform="win" stock_id="wxART_FILE_OPEN"/>
        <help>Open an existing document</help>
    </object>
    <object class="wxMenuItem" name="wxID_CLOSE">
        <label>C_lose\tCtrl-L</label>
        <bitmap platform="win" stock_id="close"/>
        <help>Close this document</help>
    </object>
    <object class="separator"/>
    <object class="wxMenuItem" name="wxID_SAVE">
        <label>_Save\tCtrl-S</label>
        <bitmap platform="win" stock_id="wxART_FILE_SAVE"/>
        <help>Save this document</help>
    </object>
    <object class="wxMenuItem" name="wxID_SAVEAS">
        <label>Save _as...\tCtrl-A</label>
        <bitmap platform="win" stock_id="wxART_FILE_SAVE_AS"/>
        <help>Save this document under a new name</help>
    </object>
    <object class="separator"/>
    <object class="wxMenuItem" name="wxID_PRINT">
        <label>_Print\tCtrl-P</label>
        <bitmap platform="win" stock_id="wxART_PRINT"/>
        <help>Print this document</help>
    </object>
    <object class="wxMenuItem" name="wxID_PAGE_SETUP">
        <label>Page set_up...\tCtrl-U</label>
        <bitmap platform="win" stock_id="print-options"/>
        <help>Choose printing options for this session</help>
    </object>
    <object class="wxMenuItem" name="wxID_PREVIEW">
        <label>Print pre_view\tCtrl-V</label>
        <bitmap platform="win" stock_id="print-preview"/>
        <help>See what this document will look like when printed</help>
    </object>
    <object class="wxMenuItem" name="print_pdf">
        <label>Pr_int to PDF\tCtrl-I</label>
        <bitmap platform="win" stock_id="save-pdf"/>
        <help>Print this document to a PDF file</help>
    </object>
    <object class="separator"/>
    <object class="wxMenuItem" name="edit_default_cell">
        <label>Defaul_t...\tCtrl-T</label>
        <bitmap platform="win" stock_id="default-cell"/>
        <help>Edit default cell</help>
    </object>
    <object class="wxMenuItem" name="wxID_PREFERENCES">
        <label>Pre_ferences...\tCtrl-F</label>
        <bitmap platform="win" stock_id="preferences"/>
        <help>Manage preferences</help>
    </object>
    <object class="separator"/>
    <object class="wxMenuItem" name="wxID_EXIT">
        <label>E_xit</label>
        <bitmap platform="win" stock_id="wxART_QUIT"/>
        <help>Exit this program</help>
    </object>
</object>

<!--
  This 'File' menu excludes commands to print documents.
  Use it when the current document does not use these print commands.
-->

<object class="wxMenu" name="file_menu_without_print_ref">
    <label>_File</label>
    <object class="wxMenuItem" name="wxID_NEW">
        <label>_New...\tCtrl-N</label>
        <bitmap platform="win" stock_id="wxART_NEW"/>
        <help>Create a new document</help>
    </object>
    <object class="wxMenuItem" name="wxID_OPEN">
        <label>_Open...\tCtrl-O</label>
        <bitmap platform="win" stock_id="wxART_FILE_OPEN"/>
        <help>Open an existing document</help>
    </object>
    <object class="wxMenuItem" name="wxID_CLOSE">
        <label>C_lose\tCtrl-L</label>
        <bitmap platform="win" stock_id="close"/>
        <help>Close this document</help>
    </object>
    <object class="separator"/>
    <object class="wxMenuItem" name="wxID_SAVE">
        <label>_Save\tCtrl-S</label>
        <bitmap platform="win" stock_id="wxART_FILE_SAVE"/>
        <help>Save this document</help>
    </object>
    <object class="wxMenuItem" name="wxID_SAVEAS">
        <label>Save _as...\tCtrl-A</label>
        <bitmap platform="win" stock_id="wxART_FILE_SAVE_AS"/>
        <help>Save this document under a new name</help>
    </object>
    <object class="separator"/>
    <object class="wxMenuItem" name="edit_default_cell">
        <label>Defaul_t...\tCtrl-T</label>
        <bitmap platform="win" stock_id="default-cell"/>
        <help>Edit default cell</help>
    </object>
    <object class="wxMenuItem" name="wxID_PREFERENCES">
        <label>Pre_ferences...\tCtrl-F</label>
        <bitmap platform="win" stock_id="preferences"/>
        <help>Manage preferences</help>
    </object>
    <object class="separator"/>
    <object class="wxMenuItem" name="wxID_EXIT">
        <label>E_xit</label>
        <bitmap platform="win" stock_id="wxART_QUIT"/>
        <help>Exit this program</help>
    </object>
</object>

<!--
  This 'File' menu excludes commands to save, close, and print documents.
  Use it when no document is open in a child window.
-->

<object class="wxMenu" name="file_menu_without_child_ref">
    <label>_File</label>
    <object class="wxMenuItem" name="wxID_NEW">
        <label>_New...\tCtrl-N</label>
        <bitmap platform="win" stock_id="wxART_NEW"/>
        <help>Create a new document</help>
    </object>
    <object class="wxMenuItem" name="wxID_OPEN">
        <label>_Open...\tCtrl-O</label>
        <bitmap platform="win" stock_id="wxART_FILE_OPEN"/>
        <help>Open an existing document</help>
    </object>
    <object class="separator"/>
    <object class="wxMenuItem" name="edit_default_cell">
        <label>Defaul_t...\tCtrl-T</label>
        <bitmap platform="win" stock_id="default-cell"/>
        <help>Edit default cell</help>
    </object>
    <object class="wxMenuItem" name="wxID_PREFERENCES">
        <label>Pre_ferences...\tCtrl-F</label>
        <bitmap platform="win" stock_id="preferences"/>
        <help>Manage preferences</help>
    </object>
    <object class="separator"/>
    <object class="wxMenuItem" name="wxID_EXIT">
        <label>E_xit</label>
        <bitmap platform="win" stock_id="wxART_QUIT"/>
        <help>Exit this program</help>
    </object>
</object>

<object class="wxMenu" name="test_menu_ref">
    <label>_Test</label>
    <object class="wxMenu">
        <label>Test alerts from _application</label>
        <object class="wxMenuItem" name="test_app_status_alert">
            <label>Test _status-bar alert</label>
        </object>
        <object class="wxMenuItem" name="test_app_warning_alert">
            <label>Test _warning alert</label>
        </object>
        <object class="wxMenuItem" name="test_app_hobsons_choice_alert">
            <label>Test _hobsons-choice alert</label>
        </object>
        <object class="wxMenuItem" name="test_app_alarum_alert">
            <label>Test _alarum alert</label>
        </object>
        <object class="wxMenuItem" name="test_app_standard_exception">
            <label>Test standard _exception</label>
        </object>
        <object class="wxMenuItem" name="test_app_arbitrary_exception">
            <label>Test arbitrary e_xception</label>
        </object>
    </object>
    <object class="wxMenu">
        <label>Test alerts from _shared library</label>
        <object class="wxMenuItem" name="test_lib_status_alert">
            <label>Test _status-bar alert</label>
        </object>
        <object class="wxMenuItem" name="test_lib_warning_alert">
            <label>Test _warning alert</label>
        </object>
        <object class="wxMenuItem" name="test_lib_hobsons_choice_alert">
            <label>Test _hobsons-choice alert</label>
        </object>
        <object class="wxMenuItem" name="test_lib_alarum_alert">
            <label>Test _alarum alert</label>
        </object>
        <object class="wxMenuItem" name="test_lib_standard_exception">
            <label>Test standard _exception</label>
        </object>
        <object class="wxMenuItem" name="test_lib_arbitrary_exception">
            <label>Test arbitrary e_xception</label>
        </object>
        <object class="wxMenuItem" name="test_lib_catastrophe_report">
            <label>Test _catastrophe report</label>
        </object>
    </object>
    <object class="wxMenuItem" name="test_date_conversions">
        <label>Test _date conversions</label>
    </object>
    <object class="wxMenuItem" name="test_floating_point_environment">
        <label>Test _floating point environment</label>
    </object>
    <object class="wxMenuItem" name="test_pasting">
        <label>Test _pasting</label>
    </object>
    <object class="wxMenuItem" name="test_system_command">
        <label>Test s_ystem command...</label>
    </object>
</object>

<object class="wxMenu" name="window_menu_ref">
    <label>_Window</label>
    <!-- "Arrange icons", though available, is silly. -->
    <object class="wxMenuItem" name="window_cascade">
        <label>_Cascade</label>
        <bitmap platform="win" stock_id="window-cascade"/>
        <help>Cascade windows</help>
    </object>
    <object class="wxMenuItem" name="window_next">
        <label platform="unix|mac">_Next</label>
        <label platform="win">_Next\tCtrl-Tab</label>
        <bitmap platform="win" stock_id="window-next"/>
        <help>Go to next window</help>
    </object>
    <object class="wxMenuItem" name="window_previous">
        <label platform="unix|mac">_Previous</label>
        <label platform="win">_Previous\tCtrl-Shift-Tab</label>
        <bitmap platform="win" stock_id="window-previous"/>
        <help>Go to previous window</help>
    </object>
    <object class="wxMenuItem" name="window_tile_horizontally">
        <label>Tile _horizontally</label>
        <bitmap platform="win" stock_id="window-tile-horizontally"/>
        <help>Tile windows horizontally</help>
    </object>
    <object class="wxMenuItem" name="window_tile_vertically">
        <label>Tile _vertically</label>
        <bitmap platform="win" stock_id="window-tile-vertically"/>
        <help>Tile windows vertically</help>
    </object>
</object>

<object class="wxMenu" name="help_menu_ref">
    <label>_Help</label>
    <help>Help</help>
    <object class="wxMenuItem" name="wxID_HELP">
        <label>_User manual\tF1</label>
        <bitmap platform="win" stock_id="wxART_HELP"/>
        <help>Browse user manual</help>
    </object>
    <object class="separator"/>
    <object class="wxMenuItem" name="wxID_ABOUT">
        <label>_About</label>
        <bitmap platform="win" stock_id="about"/>
        <help>Read copyright and license</help>
    </object>
</object>

<!-- main menu used when no document is open in a child window -->

<object class="wxMenuBar" name="main_menu">
<style>wxMB_DOCKABLE</style>
    <object_ref name="file_menu" ref="file_menu_without_child_ref"/>
    <object_ref name="test_menu" ref="test_menu_ref"/>
    <object_ref name="wxID_HELP" ref="help_menu_ref"/>
</object>

<!-- census menu -->

<object class="wxIcon" name="census_view_icon">census_view.png</object>

<object class="wxMenu" name="census_menu_ref">
    <label>_Census</label>
    <object class="wxMenuItem" name="edit_cell">
        <label>_Edit cell...\tCtrl-E</label>
        <bitmap platform="win" stock_id="edit-cell"/>
        <help>Edit selected cell</help>
    </object>
    <object class="wxMenuItem" name="edit_class">
        <label>Edit class de_faults...\tCtrl-Alt-E</label>
        <bitmap platform="win" stock_id="edit-class"/>
        <help>Edit selected cell's class defaults</help>
    </object>
    <object class="wxMenuItem" name="edit_case">
        <label>Edit case defau_lts...\tCtrl-Shift-E</label>
        <bitmap platform="win" stock_id="edit-case"/>
        <help>Edit case defaults</help>
    </object>
    <object class="separator"/>
    <object class="wxMenuItem" name="run_cell">
        <label>_Run cell\tCtrl-R</label>
        <bitmap platform="win" stock_id="run-cell"/>
        <help>Run selected cell</help>
    </object>
<!-- SOMEDAY !! This may be useful for large cases; add a acc_elerator.
    <object class="wxMenuItem" name="run_class">
        <label>Run class\tCtrl-Alt-R</label>
        <bitmap platform="win" stock_id="run-class"/>
        <help>Run all cells in selected cell's class</help>
    </object>
-->
    <object class="wxMenuItem" name="run_case">
        <label>Ru_n case\tCtrl-Shift-R</label>
        <bitmap platform="win" stock_id="run-case"/>
        <help>Run all cells</help>
    </object>
    <object class="separator"/>
    <object class="wxMenuItem" name="print_case">
        <label>_Print case\tCtrl-Shift-P</label>
        <bitmap platform="win" stock_id="print-case"/>
        <help>Run and print all cells</help>
    </object>
    <object class="wxMenuItem" name="print_case_to_disk">
        <label>Pr_int case to PDF\tCtrl-Shift-I</label>
        <bitmap platform="win" stock_id="print-case-pdf"/>
        <help>Run and print all cells to PDF files rather than to printer</help>
    </object>
    <object class="wxMenuItem" name="print_spreadsheet">
        <label>Print case to spreads_heet\tCtrl-Shift-H</label>
        <bitmap platform="win" stock_id="write-spreadsheet"/>
        <help>Run and print all cells to a spreadsheet file</help>
    </object>
    <object class="wxMenuItem" name="print_group_roster">
        <label>Print group r_oster to spreadsheet\tCtrl-Shift-O</label>
        <bitmap platform="win" stock_id="roster"/>
        <help>Run and print all cells to a group roster</help>
    </object>
<!--
    <object class="wxMenuItem" name="print_group_quote">
        <label>Print group premium _quote to PDF\tCtrl-Shift-Q</label>
        <bitmap platform="win" stock_id="quote"/>
        <help>Run and print all cells to a group premium quote</help>
    </object>
-->
    <object class="separator"/>
    <object class="wxMenuItem" name="copy_census">
        <label>_Copy census\tCtrl-Shift-C</label>
        <bitmap platform="win" stock_id="copy-census"/>
        <help>Copy census data to the clipboard</help>
    </object>
    <object class="wxMenuItem" name="paste_census">
        <label>Pa_ste census\tCtrl-Shift-S</label>
        <bitmap platform="win" stock_id="paste-census"/>
        <help>Paste census data from the clipboard</help>
    </object>
    <object class="wxMenuItem" name="add_cell">
        <label>_Add cell\tCtrl-+</label>
        <extra-accels>
            <accel>Shift-Ctrl-+</accel>
<<<<<<< HEAD
            <accel>Ctrl-Num +</accel>
=======
            <accel>Ctrl-Num-+</accel>
>>>>>>> ec379f81
        </extra-accels>
        <bitmap platform="win" stock_id="insert-rows"/>
        <help>Add a new cell with case default parameters</help>
    </object>
    <object class="wxMenuItem" name="delete_cells">
        <label>_Delete cell(s)\tCtrl--</label>
        <extra-accels>
            <accel>Shift-Ctrl--</accel>
<<<<<<< HEAD
            <accel>Ctrl-Num -</accel>
=======
            <accel>Ctrl-Num--</accel>
>>>>>>> ec379f81
        </extra-accels>
        <bitmap platform="win" stock_id="delete-row"/>
        <help>Delete selected cell(s)</help>
    </object>
    <object class="separator"/>
    <object class="wxMenuItem" name="column_width_varying">
        <label>_Varying column width\tCtrl-]</label>
        <bitmap platform="win" stock_id="varying-width"/>
        <help>Vary each column's width to show its entire contents</help>
    </object>
    <object class="wxMenuItem" name="column_width_fixed">
        <label>Fixed col_umn width\tCtrl-[</label>
        <bitmap platform="win" stock_id="fixed-width"/>
        <help>Display all columns with the same fixed width</help>
    </object>
</object>

<object class="wxMenuBar" name="census_view_menu">
<style>wxMB_DOCKABLE</style>
    <object_ref name="file_menu" ref="file_menu_with_print_ref"/>
    <object_ref name="census_menu" ref="census_menu_ref"/>
    <object_ref name="test_menu" ref="test_menu_ref"/>
    <object_ref name="window_menu" ref="window_menu_ref"/>
    <object_ref name="wxID_HELP" ref="help_menu_ref"/>
</object>

<!-- illustration menu -->

<object class="wxIcon" name="illustration_view_icon">illustration_view.png</object>

<object class="wxMenuBar" name="illustration_view_menu">
<style>wxMB_DOCKABLE</style>
    <object_ref name="file_menu" ref="file_menu_with_print_ref"/>
    <object class="wxMenu" name="illustration_menu">
        <label>_Illustration</label>
        <object class="wxMenuItem" name="edit_cell">
            <label>_Edit cell...\tCtrl-E</label>
            <bitmap platform="win" stock_id="edit-cell"/>
            <help>Edit this cell</help>
        </object>
        <object class="separator"/>
        <object class="wxMenuItem" name="copy_summary">
            <label>_Copy calculation summary\tCtrl-C</label>
            <bitmap platform="win" stock_id="copy-cell"/>
            <help>Copy calculation summary to the clipboard</help>
        </object>
        <object class="wxMenuItem" name="wxID_COPY">
            <label>Copy full illustration _data\tCtrl-D</label>
            <bitmap platform="win" stock_id="wxART_COPY"/>
            <help>Copy full illustration data to the clipboard</help>
        </object>
    </object>
    <object_ref name="test_menu" ref="test_menu_ref"/>
    <object_ref name="window_menu" ref="window_menu_ref"/>
    <object_ref name="wxID_HELP" ref="help_menu_ref"/>
</object>

<!-- database-edit menu -->

<object class="wxIcon" name="database_view_icon">database_view.png</object>

<object class="wxMenuBar" name="database_view_menu">
<style>wxMB_DOCKABLE</style>
    <object_ref name="file_menu" ref="file_menu_without_print_ref"/>
<!-- No menuitems yet.
    <object class="wxMenu" name="database_menu">
        <label>_Database</label>
    </object>
-->
    <object_ref name="test_menu" ref="test_menu_ref"/>
    <object_ref name="window_menu" ref="window_menu_ref"/>
    <object_ref name="wxID_HELP" ref="help_menu_ref"/>
</object>

<!-- policy-edit menu -->

<object class="wxIcon" name="policy_view_icon">policy_view.png</object>

<object class="wxMenuBar" name="policy_view_menu">
<style>wxMB_DOCKABLE</style>
    <object_ref name="file_menu" ref="file_menu_without_print_ref"/>
<!-- No menuitems yet.
    <object class="wxMenu" name="policy_menu">
        <label>P_olicy</label>
    </object>
-->
    <object_ref name="test_menu" ref="test_menu_ref"/>
    <object_ref name="window_menu" ref="window_menu_ref"/>
    <object_ref name="wxID_HELP" ref="help_menu_ref"/>
</object>

<!-- rounding-edit menu -->

<object class="wxIcon" name="rounding_view_icon">rounding_view.png</object>

<object class="wxMenuBar" name="rounding_view_menu">
<style>wxMB_DOCKABLE</style>
    <object_ref name="file_menu" ref="file_menu_without_print_ref"/>
<!-- No menuitems yet.
    <object class="wxMenu" name="rounding_menu">
        <label>_Rounding</label>
    </object>
-->
    <object_ref name="test_menu" ref="test_menu_ref"/>
    <object_ref name="window_menu" ref="window_menu_ref"/>
    <object_ref name="wxID_HELP" ref="help_menu_ref"/>
</object>

<!-- tier-edit menu -->

<object class="wxIcon" name="tier_view_icon">tier_view.png</object>

<object class="wxMenuBar" name="tier_view_menu">
<style>wxMB_DOCKABLE</style>
    <object_ref name="file_menu" ref="file_menu_without_print_ref"/>
<!-- No menuitems yet.
    <object class="wxMenu" name="tier_menu">
        <label>_Tier</label>
    </object>
-->
    <object_ref name="test_menu" ref="test_menu_ref"/>
    <object_ref name="window_menu" ref="window_menu_ref"/>
    <object_ref name="wxID_HELP" ref="help_menu_ref"/>
</object>

<!-- text-edit menu -->

<object class="wxIcon" name="text_view_icon">text_view.png</object>

<object class="wxMenuBar" name="text_view_menu">
<style>wxMB_DOCKABLE</style>
    <object_ref name="file_menu" ref="file_menu_without_print_ref"/>
<!-- No menuitems yet.
    <object class="wxMenu" name="text_menu">
        <label>Te_xt</label>
    </object>
-->
    <object_ref name="test_menu" ref="test_menu_ref"/>
    <object_ref name="window_menu" ref="window_menu_ref"/>
    <object_ref name="wxID_HELP" ref="help_menu_ref"/>
</object>

<!-- MEC-testing menu -->

<object class="wxIcon" name="mec_view_icon">mec_view.png</object>

<object class="wxMenuBar" name="mec_view_menu">
<style>wxMB_DOCKABLE</style>
    <object_ref name="file_menu" ref="file_menu_with_print_ref"/>
    <object class="wxMenu" name="mec_menu">
        <label>_MEC</label>
        <object class="wxMenuItem" name="edit_cell">
            <label>_Edit...\tCtrl-E</label>
            <bitmap platform="win" stock_id="edit-cell"/>
            <help>Edit this file</help>
        </object>
    </object>
    <object_ref name="test_menu" ref="test_menu_ref"/>
    <object_ref name="window_menu" ref="window_menu_ref"/>
    <object_ref name="wxID_HELP" ref="help_menu_ref"/>
</object>

<!-- GPT menu -->

<object class="wxIcon" name="gpt_view_icon">gpt_view.png</object>

<object class="wxMenuBar" name="gpt_view_menu">
<style>wxMB_DOCKABLE</style>
    <object_ref name="file_menu" ref="file_menu_with_print_ref"/>
    <object class="wxMenu" name="gpt_menu">
        <label>_GPT</label>
        <object class="wxMenuItem" name="edit_cell">
            <label>_Edit...\tCtrl-E</label>
            <bitmap platform="win" stock_id="edit-cell"/>
            <help>Edit this file</help>
        </object>
    </object>
    <object_ref name="test_menu" ref="test_menu_ref"/>
    <object_ref name="window_menu" ref="window_menu_ref"/>
    <object_ref name="wxID_HELP" ref="help_menu_ref"/>
</object>

</resource><|MERGE_RESOLUTION|>--- conflicted
+++ resolved
@@ -388,11 +388,7 @@
         <label>_Add cell\tCtrl-+</label>
         <extra-accels>
             <accel>Shift-Ctrl-+</accel>
-<<<<<<< HEAD
-            <accel>Ctrl-Num +</accel>
-=======
             <accel>Ctrl-Num-+</accel>
->>>>>>> ec379f81
         </extra-accels>
         <bitmap platform="win" stock_id="insert-rows"/>
         <help>Add a new cell with case default parameters</help>
@@ -401,11 +397,7 @@
         <label>_Delete cell(s)\tCtrl--</label>
         <extra-accels>
             <accel>Shift-Ctrl--</accel>
-<<<<<<< HEAD
-            <accel>Ctrl-Num -</accel>
-=======
             <accel>Ctrl-Num--</accel>
->>>>>>> ec379f81
         </extra-accels>
         <bitmap platform="win" stock_id="delete-row"/>
         <help>Delete selected cell(s)</help>
