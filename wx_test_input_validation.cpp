--- conflicted
+++ resolved
@@ -19,11 +19,7 @@
 // email: <gchicares@sbcglobal.net>
 // snail: Chicares, 186 Belle Woods Drive, Glastonbury CT 06033, USA
 
-<<<<<<< HEAD
-#include "pchfile.hpp"
-=======
 #include "pchfile_wx.hpp"
->>>>>>> 23996cea
 
 #include "assert_lmi.hpp"
 #include "global_settings.hpp"
