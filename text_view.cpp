--- conflicted
+++ resolved
@@ -27,11 +27,7 @@
 // class out of a larger file, and in the later years given in the
 // copyright notice above.
 
-<<<<<<< HEAD
-#include "pchfile.hpp"
-=======
 #include "pchfile_wx.hpp"
->>>>>>> 23996cea
 
 #include "text_view.hpp"
 
