--- conflicted
+++ resolved
@@ -43,11 +43,7 @@
 /// Return the input string after recursively replacing all {{variable}}
 /// references in it with the value of the variable as returned by the provided
 /// function. The syntax is a subset of Mustache templates with the following
-<<<<<<< HEAD
-/// features being are supported:
-=======
 /// features being supported:
->>>>>>> e0bf6c4a
 ///  - Recursive variable expansion for {{variable}}, i.e. -- unlike in
 ///    Mustache -- any {{...}} in the returned expansion are expanded again.
 ///  - Conditional expansion using {{#variable}}...{{/variable}}.
