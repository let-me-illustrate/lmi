# Makefile: object lists.
#
# Copyright (C) 2005, 2006, 2007, 2008, 2009, 2010, 2011, 2012, 2013, 2014, 2015, 2016, 2017, 2018, 2019, 2020, 2021 Gregory W. Chicares.
#
# This program is free software; you can redistribute it and/or modify
# it under the terms of the GNU General Public License version 2 as
# published by the Free Software Foundation.
#
# This program is distributed in the hope that it will be useful,
# but WITHOUT ANY WARRANTY; without even the implied warranty of
# MERCHANTABILITY or FITNESS FOR A PARTICULAR PURPOSE.  See the
# GNU General Public License for more details.
#
# You should have received a copy of the GNU General Public License
# along with this program; if not, write to the Free Software Foundation,
# Inc., 51 Franklin St, Fifth Floor, Boston, MA 02110-1301, USA
#
# https://savannah.nongnu.org/projects/lmi
# email: <gchicares@sbcglobal.net>
# snail: Chicares, 186 Belle Woods Drive, Glastonbury CT 06033, USA

################################################################################

# External libraries whose source is compiled here. Their source
# is reached through 'vpath' directives. See the rationale in
# 'workhorse.make'.

# Boost filesystem,  regex  and system libraries. The other boost libraries
# that lmi requires are implemented entirely in headers.
#
# As for listing the object files here, the regex author says:
#   http://groups.google.com/group/boost-list/msg/7f925ca50d69384b
# | add the libs/regex/src/*.cpp files to your project

boost_filesystem_objects := \
  operations.o \
  path.o \
  portability.o \
  utf8_codecvt_facet.o \

boost_regex_objects := \
  c_regex_traits.o \
  cpp_regex_traits.o \
  cregex.o \
  fileiter.o \
  icu.o \
  instances.o \
  posix_api.o \
  regex.o \
  regex_debug.o \
  regex_raw_buffer.o \
  regex_traits_defaults.o \
  static_mutex.o \
  usinstances.o \
  w32_regex_traits.o \
  wc_regex_traits.o \
  wide_posix_api.o \
  winstances.o \

boost_system_objects := \
  error_code.o \

boost_common_objects := \
  $(boost_filesystem_objects) \
  $(boost_system_objects) \

# These object files are used in both an application and a shared
# library that it links to, only for builds that use shared-library
# 'attributes'. This workaround is used merely because we don't yet
# build these objects as a library. TODO ?? The duplication is not
# correct: it validates linking, but the linked applications don't
# run correctly.

ifneq (,$(USE_SO_ATTRIBUTES))
<<<<<<< HEAD
  duplicated_objects = $(boost_common_objects) $(xmlwrapp_objects)
=======
  duplicated_objects = $(boost_filesystem_objects)
>>>>>>> 8aa09b90
endif

# GNU cgicc.

# TODO ?? Track down the problems in cgicc-3.2.3 that make it
# difficult to use on the msw platform. Until then use cgicc-3.1.4,
# which has fewer such problems and a known workaround.

cgicc_objects = $(cgicc_3_1_4_objects)

cgicc_3_2_3_objects = \
  CgiEnvironment.o \
  CgiInput.o \
  CgiUtils.o \
  Cgicc.o \
  FormEntry.o \
  FormFile.o \
  HTMLAttribute.o \
  HTMLAttributeList.o \
  HTMLDoctype.o \
  HTMLElement.o \
  HTMLElementList.o \
  HTTPContentHeader.o \
  HTTPCookie.o \
  HTTPHTMLHeader.o \
  HTTPHeader.o \
  HTTPPlainHeader.o \
  HTTPRedirectHeader.o \
  HTTPResponseHeader.o \
  HTTPStatusHeader.o \
  MStreamable.o \

cgicc_3_1_4_objects = \
  CgiEnvironment.o \
  CgiUtils.o \
  Cgicc.o \
  FormEntry.o \
  FormFile.o \
  HTMLAttributes.o \
  HTMLElements.o \
  HTTPHeaders.o \
  MStreamable.o \

# For systems that already have boost and cgicc libraries
# installed, define 'HAVE_THIRD_PARTY_LIBRARIES' to use them instead
# of using the workarounds above.
#
# TODO ?? It would make more sense to build these as lib*.a, instead
# of as collections of object files, on systems that don't already
# have them as libraries.

ifdef HAVE_THIRD_PARTY_LIBRARIES
  boost_common_objects :=
  boost_regex_objects :=
  cgicc_objects :=
endif

################################################################################

# All non-wx auxiliary programs built here (that don't link 'liblmi'
# already) share a common main() implementation that performs certain
# default initialization and catches and handles exceptions. They
# should use this variable in their object lists unless some of these
# objects are included in libraries they already use.

main_auxiliary_common_objects := \
  alert.o \
  alert_cli.o \
  fenv_lmi.o \
  main_common.o \
  main_common_non_wx.o \
  sigfpe.o \

################################################################################

# Generic interface-drivers that can be linked to either calculation
# branch.

cgi_objects := \
  $(cgicc_objects) \
  $(duplicated_objects) \
  alert_cgi.o \
  file_command_cgi.o \
  main_cgi.o \
  main_common.o \
  main_common_non_wx.o \
  progress_meter_cgi.o \
  system_command_non_wx.o \

cli_objects := \
  $(duplicated_objects) \
  alert_cli.o \
  file_command_cli.o \
  main_cli.o \
  main_common.o \
  main_common_non_wx.o \
  progress_meter_cli.o \
  system_command_non_wx.o \

################################################################################

# Illustrations: files shared by the antediluvian and production branches.

common_common_objects := \
<<<<<<< HEAD
  $(boost_common_objects) \
  $(xmlwrapp_objects) \
=======
  $(boost_filesystem_objects) \
>>>>>>> 8aa09b90
  actuarial_table.o \
  alert.o \
  calendar_date.o \
  ce_product_name.o \
  ce_skin_name.o \
  configurable_settings.o \
  crc32.o \
  custom_io_0.o \
  custom_io_1.o \
  data_directory.o \
  database.o \
  datum_base.o \
  datum_boolean.o \
  datum_sequence.o \
  datum_string.o \
  dbdict.o \
  dbnames.o \
  dbo_rules.o \
  dbvalue.o \
  death_benefits.o \
  emit_ledger.o \
  facets.o \
  fenv_guard.o \
  fenv_lmi.o \
  file_command.o \
  getopt.o \
  global_settings.o \
  group_quote_pdf_gen.o \
  group_values.o \
  html.o \
  illustrator.o \
  input.o \
  input_harmonization.o \
  input_realization.o \
  input_sequence.o \
  input_sequence_aux.o \
  input_sequence_parser.o \
  input_xml_io.o \
  interest_rates.o \
  interpolate_string.o \
  ledger.o \
  ledger_base.o \
  ledger_evaluator.o \
  ledger_invariant.o \
  ledger_invariant_init.o \
  ledger_pdf.o \
  ledger_text_formats.o \
  ledger_variant.o \
  ledger_variant_init.o \
  ledgervalues.o \
  license.o \
  loads.o \
  mc_enum.o \
  mc_enum_types.o \
  mc_enum_types_aux.o \
  miscellany.o \
  multiple_cell_document.o \
  mvc_model.o \
  my_proem.o \
  name_value_pairs.o \
  null_stream.o \
  outlay.o \
  path_utility.o \
  pdf_command.o \
  premium_tax.o \
  progress_meter.o \
  round_glibc.o \
  sigfpe.o \
  single_cell_document.o \
  system_command.o \
  timer.o \
  tn_range_types.o \
  unwind.o \
  xml_lmi.o \
  yare_input.o \

################################################################################

# Illustrations: the antediluvian branch. This code is fairly simple
# and clean, but less powerful than the production branch. For
# historical reasons, these 'branches' aren't maintained in separate
# repository branches; instead, all their source code resides in the
# same place, and conflicts are prevented by prepending 'ihs_' to the
# names of many files in the production branch. Gradually the
# differences are being eliminated.

antediluvian_common_objects := \
  $(common_common_objects) \
  accountvalue.o \
  antediluvian_stubs.o \
  basicvalues.o \
  mortality_rates.o \
  solve.o \

################################################################################

# Illustrations: the production branch.

lmi_common_objects := \
  $(common_common_objects) \
  authenticity.o \
  basic_tables.o \
  commutation_functions.o \
  cso_table.o \
  financial.o \
  fund_data.o \
  gpt_input.o \
  gpt_server.o \
  gpt_specamt.o \
  gpt_state.o \
  gpt_xml_document.o \
  i7702.o \
  i7702_init.o \
  ihs_acctval.o \
  ihs_avdebug.o \
  ihs_avmly.o \
  ihs_avsolve.o \
  ihs_avstrtgy.o \
  ihs_basicval.o \
  ihs_irc7702.o \
  ihs_irc7702a.o \
  ihs_mortal.o \
  ihs_server7702.o \
  irc7702_tables.o \
  lingo.o \
  lmi.o \
  md5.o \
  md5sum.o \
  mec_input.o \
  mec_server.o \
  mec_state.o \
  mec_xml_document.o \
  mortality_rates_fetch.o \
  preferences_model.o \
  product_data.o \
  report_table.o \
  rounding_rules.o \
  stratified_algorithms.o \
  stratified_charges.o \
  verify_products.o \

skeleton_objects := \
  $(duplicated_objects) \
  about_dialog.o \
  alert_wx.o \
  census_document.o \
  census_view.o \
  database_document.o \
  database_view.o \
  database_view_editor.o \
  default_view.o \
  docmanager_ex.o \
  file_command_wx.o \
  gpt_document.o \
  gpt_view.o \
  group_quote_pdf_gen_wx.o \
  icon_monger.o \
  illustration_document.o \
  illustration_view.o \
  input_sequence_entry.o \
  main_common.o \
  mec_document.o \
  mec_view.o \
  msw_workarounds.o \
  multidimgrid_any.o \
  multidimgrid_tools.o \
  mvc_controller.o \
  mvc_view.o \
  pdf_command_wx.o \
  pdf_writer_wx.o \
  policy_document.o \
  policy_view.o \
  preferences_view.o \
  previewframe_ex.o \
  product_editor.o \
  progress_meter_wx.o \
  rounding_document.o \
  rounding_view.o \
  rounding_view_editor.o \
  single_choice_popup_menu.o \
  skeleton.o \
  system_command_wx.o \
  text_doc.o \
  text_view.o \
  tier_document.o \
  tier_view.o \
  tier_view_editor.o \
  transferor.o \
  view_ex.o \
  wx_checks.o \
  wx_table_generator.o \
  wx_utility.o \

lmi_wx_objects := \
  main_wx.o \

wx_test_objects := \
  $(boost_regex_objects) \
  main_wx_test.o \
  wx_test_about_version.o \
  wx_test_benchmark_census.o \
  wx_test_calculation_summary.o \
  wx_test_config_settings.o \
  wx_test_create_open.o \
  wx_test_default_input.o \
  wx_test_default_update.o \
  wx_test_expiry_dates.o \
  wx_test_input_sequences.o \
  wx_test_input_validation.o \
  wx_test_log_errors.o \
  wx_test_paste_census.o \
  wx_test_pdf_create.o \
  wx_test_validate_output.o \

ifneq (,$(RC))
  lmi_wx_objects  += lmi_msw_res.o
  wx_test_objects += lmi_msw_res.o
endif

################################################################################

# Unit tests.

# Override this variable to exclude tests that are inappropriate in
# context--e.g., tests that don't even compile with a particular
# toolchain. For example:
#
# ifeq (foobar,$(build_type))
#   excluded_unit_test_targets += calendar_date_test
# endif

excluded_unit_test_targets :=

unit_test_targets := \
  account_value_test \
  actuarial_table_test \
  alert_test \
  any_member_test \
  assert_lmi_test \
  authenticity_test \
  bourn_cast_test \
  cache_file_reads_test \
  calendar_date_test \
  callback_test \
  comma_punct_test \
  commutation_functions_test \
  configurable_settings_test \
  contains_test \
  crc32_test \
  currency_test \
  dbo_rules_test \
  et_vector_test \
  expression_template_0_test \
  fenv_lmi_test \
  file_command_test \
  financial_test \
  getopt_test \
  global_settings_test \
  gpt_test \
  handle_exceptions_test \
  i7702_test \
  ieee754_test \
  input_sequence_test \
  input_test \
  interpolate_string_test \
  irc7702_tables_test \
  irc7702a_test \
  istream_to_string_test \
  ledger_test \
  loads_test \
  map_lookup_test \
  materially_equal_test \
  math_functions_test \
  mc_enum_test \
  md5sum_test \
  miscellany_test \
  monnaie_test \
  mortality_rates_test \
  name_value_pairs_test \
  ncnnnpnn_test \
  numeric_io_test \
  path_utility_test \
  premium_tax_test \
  print_matrix_test \
  product_file_test \
  progress_meter_test \
  rate_table_test \
  regex_test \
  report_table_test \
  round_test \
  round_to_test \
  rtti_lmi_test \
  safely_dereference_as_test \
  sandbox_test \
  snprintf_test \
  ssize_lmi_test \
  stratified_algorithms_test \
  stream_cast_test \
  system_command_test \
  test_tools_test \
  timer_test \
  tn_range_test \
  value_cast_test \
  vector_test \
  wx_new_test \
  xml_serialize_test \
  zero_test \

unit_test_targets := \
  $(addsuffix $(EXEEXT), \
    $(filter-out $(excluded_unit_test_targets), $(unit_test_targets) \
    ) \
  )

# Link these objects for all tests:
common_test_objects := \
  alert.o \
  alert_cli.o \
  fenv_lmi.o \
  getopt.o \
  license.o \
  unwind.o \

# List required object files explicitly for each test unless several
# dozen are required. List only object files, not libraries, to avoid
# the overhead of creating libraries: a particular unit test may be
# built and run many times in succession during iterative development,
# and any unnecessary overhead is unwelcome.

account_value_test$(EXEEXT): \
  $(common_test_objects) \
  account_value_test.o \

actuarial_table_test$(EXEEXT): \
  $(boost_common_objects) \
  $(common_test_objects) \
  actuarial_table.o \
  actuarial_table_test.o \
  cso_table.o \
  timer.o \
  xml_lmi.o \

alert_test$(EXEEXT): \
  $(common_test_objects) \
  alert_test.o \

any_member_test$(EXEEXT): \
  $(boost_filesystem_objects) \
  $(common_test_objects) \
  any_member_test.o \
  calendar_date.o \
  facets.o \
  global_settings.o \
  miscellany.o \
  null_stream.o \
  path_utility.o \

assert_lmi_test$(EXEEXT): \
  $(common_test_objects) \
  assert_lmi_test.o \

# MD5 !! Remove "timer.o" below.
authenticity_test$(EXEEXT): \
  $(boost_common_objects) \
  $(common_test_objects) \
  authenticity.o \
  authenticity_test.o \
  calendar_date.o \
  global_settings.o \
  md5.o \
  md5sum.o \
  miscellany.o \
  null_stream.o \
  path_utility.o \
  system_command.o \
  system_command_non_wx.o \
  timer.o \

bourn_cast_test$(EXEEXT): \
  $(common_test_objects) \
  bourn_cast_test.o \
  timer.o \

cache_file_reads_test$(EXEEXT): \
  $(boost_filesystem_objects) \
  $(common_test_objects) \
  cache_file_reads_test.o \
  timer.o \

calendar_date_test$(EXEEXT): \
  $(common_test_objects) \
  calendar_date.o \
  calendar_date_test.o \
  null_stream.o \
  timer.o \

callback_test$(EXEEXT): \
  $(common_test_objects) \
  callback_test.o \

comma_punct_test$(EXEEXT): \
  $(common_test_objects) \
  comma_punct_test.o \

commutation_functions_test$(EXEEXT): \
  $(common_test_objects) \
  commutation_functions.o \
  commutation_functions_test.o \
  cso_table.o \
  timer.o \

configurable_settings_test$(EXEEXT): \
  $(boost_filesystem_objects) \
  $(common_test_objects) \
  calendar_date.o \
  configurable_settings.o \
  configurable_settings_test.o \
  data_directory.o \
  datum_base.o \
  facets.o \
  global_settings.o \
  mc_enum.o \
  mc_enum_types.o \
  miscellany.o \
  null_stream.o \
  path_utility.o \
  xml_lmi.o \

contains_test$(EXEEXT): \
  $(common_test_objects) \
  contains_test.o \

crc32_test$(EXEEXT): \
  $(common_test_objects) \
  crc32.o \
  crc32_test.o \

currency_test$(EXEEXT): \
  $(common_test_objects) \
  currency_test.o \
  timer.o \

dbo_rules_test$(EXEEXT): \
  $(common_test_objects) \
  datum_base.o \
  dbo_rules.o \
  dbo_rules_test.o \
  facets.o \
  mc_enum.o \
  mc_enum_types.o \
  timer.o \

et_vector_test$(EXEEXT): \
  $(common_test_objects) \
  et_vector_test.o \
  timer.o \

expression_template_0_test$(EXEEXT): \
  $(common_test_objects) \
  expression_template_0_test.o \
  timer.o \

fenv_lmi_test$(EXEEXT): \
  $(common_test_objects) \
  fenv_guard.o \
  fenv_lmi_test.o \

file_command_test$(EXEEXT): \
  $(common_test_objects) \
  file_command.o \
  file_command_cli.o \
  file_command_test.o \

financial_test$(EXEEXT): \
  $(common_test_objects) \
  calendar_date.o \
  financial.o \
  financial_test.o \
  null_stream.o \
  stratified_algorithms.o \
  timer.o \

getopt_test$(EXEEXT): \
  $(common_test_objects) \
  getopt_test.o \

global_settings_test$(EXEEXT): \
  $(boost_common_objects) \
  $(common_test_objects) \
  calendar_date.o \
  global_settings.o \
  global_settings_test.o \
  miscellany.o \
  null_stream.o \
  path_utility.o \

gpt_test$(EXEEXT): \
  $(boost_filesystem_objects) \
  $(common_test_objects) \
  calendar_date.o \
  commutation_functions.o \
  cso_table.o \
  global_settings.o \
  gpt_commutation_functions.o \
  gpt_test.o \
  ihs_irc7702.o \
  miscellany.o \
  null_stream.o \
  path_utility.o \
  timer.o \

handle_exceptions_test$(EXEEXT): \
  $(common_test_objects) \
  handle_exceptions_test.o \

i7702_test$(EXEEXT): \
  $(common_test_objects) \
  i7702.o \
  i7702_test.o \
  timer.o \

ieee754_test$(EXEEXT): \
  $(common_test_objects) \
  ieee754_test.o \

input_sequence_test$(EXEEXT): \
  $(boost_filesystem_objects) \
  $(common_test_objects) \
  calendar_date.o \
  global_settings.o \
  input_sequence.o \
  input_sequence_parser.o \
  input_sequence_test.o \
  miscellany.o \
  null_stream.o \
  path_utility.o \

input_test$(EXEEXT): \
  $(boost_common_objects) \
  $(common_test_objects) \
  calendar_date.o \
  ce_product_name.o \
  configurable_settings.o \
  data_directory.o \
  database.o \
  datum_base.o \
  datum_sequence.o \
  datum_string.o \
  dbdict.o \
  dbnames.o \
  dbo_rules.o \
  dbvalue.o \
  facets.o \
  global_settings.o \
  input.o \
  input_harmonization.o \
  input_realization.o \
  input_sequence.o \
  input_sequence_aux.o \
  input_sequence_parser.o \
  input_test.o \
  input_xml_io.o \
  lmi.o \
  mc_enum.o \
  mc_enum_types.o \
  mc_enum_types_aux.o \
  miscellany.o \
  multiple_cell_document.o \
  mvc_model.o \
  my_proem.o \
  null_stream.o \
  path_utility.o \
  premium_tax.o \
  product_data.o \
  single_cell_document.o \
  stratified_charges.o \
  timer.o \
  tn_range_types.o \
  xml_lmi.o \
  yare_input.o \

interpolate_string_test$(EXEEXT): \
  $(common_test_objects) \
  interpolate_string.o \
  interpolate_string_test.o \

irc7702_tables_test$(EXEEXT): \
  $(boost_filesystem_objects) \
  $(common_test_objects) \
  calendar_date.o \
  commutation_functions.o \
  cso_table.o \
  global_settings.o \
  irc7702_tables.o \
  irc7702_tables_test.o \
  miscellany.o \
  null_stream.o \
  path_utility.o \

irc7702a_test$(EXEEXT): \
  $(boost_common_objects) \
  $(common_test_objects) \
  calendar_date.o \
  global_settings.o \
  ihs_irc7702a.o \
  irc7702a_test.o \
  mec_state.o \
  miscellany.o \
  null_stream.o \
  path_utility.o \
  stratified_algorithms.o \
  xml_lmi.o \

istream_to_string_test$(EXEEXT): \
  $(common_test_objects) \
  istream_to_string_test.o \
  timer.o \

ledger_test$(EXEEXT): \
  $(boost_filesystem_objects) \
  $(common_test_objects) \
  calendar_date.o \
  configurable_settings.o \
  crc32.o \
  data_directory.o \
  datum_base.o \
  facets.o \
  global_settings.o \
  ledger.o \
  ledger_base.o \
  ledger_evaluator.o \
  ledger_invariant.o \
  ledger_test.o \
  ledger_text_formats.o \
  ledger_variant.o \
  mc_enum.o \
  mc_enum_types.o \
  mc_enum_types_aux.o \
  miscellany.o \
  null_stream.o \
  path_utility.o \
  timer.o \
  xml_lmi.o \

loads_test$(EXEEXT): \
  $(common_test_objects) \
  loads.o \
  loads_test.o \
  timer.o \

map_lookup_test$(EXEEXT): \
  $(common_test_objects) \
  map_lookup_test.o \

materially_equal_test$(EXEEXT): \
  $(common_test_objects) \
  materially_equal_test.o \

math_functions_test$(EXEEXT): \
  $(common_test_objects) \
  math_functions_test.o \
  timer.o \

mc_enum_test$(EXEEXT): \
  $(boost_common_objects) \
  $(common_test_objects) \
  calendar_date.o \
  ce_product_name.o \
  datum_base.o \
  facets.o \
  global_settings.o \
  mc_enum.o \
  mc_enum_test.o \
  mc_enum_test_aux.o \
  miscellany.o \
  null_stream.o \
  path_utility.o \

md5sum_test$(EXEEXT): \
  $(boost_filesystem_objects) \
  $(common_test_objects) \
  md5.o \
  md5sum.o \
  md5sum_test.o \

miscellany_test$(EXEEXT): \
  $(common_test_objects) \
  miscellany.o \
  miscellany_test.o \

monnaie_test$(EXEEXT): \
  $(common_test_objects) \
  monnaie_test.o \
  timer.o \

mortality_rates_test$(EXEEXT): \
  $(common_test_objects) \
  ihs_mortal.o \
  mortality_rates_test.o \

name_value_pairs_test$(EXEEXT): \
  $(boost_filesystem_objects) \
  $(common_test_objects) \
  calendar_date.o \
  global_settings.o \
  miscellany.o \
  name_value_pairs.o \
  name_value_pairs_test.o \
  null_stream.o \
  path_utility.o \

ncnnnpnn_test$(EXEEXT): \
  $(common_test_objects) \
  ncnnnpnn_test.o \

numeric_io_test$(EXEEXT): \
  $(boost_filesystem_objects) \
  $(common_test_objects) \
  calendar_date.o \
  global_settings.o \
  miscellany.o \
  null_stream.o \
  numeric_io_test.o \
  path_utility.o \
  timer.o \

path_utility_test$(EXEEXT): \
  $(boost_common_objects) \
  $(common_test_objects) \
  calendar_date.o \
  global_settings.o \
  miscellany.o \
  null_stream.o \
  path_utility.o \
  path_utility_test.o \

premium_tax_test$(EXEEXT): \
  $(boost_filesystem_objects) \
  $(common_test_objects) \
  calendar_date.o \
  data_directory.o \
  database.o \
  datum_base.o \
  dbdict.o \
  dbnames.o \
  dbvalue.o \
  facets.o \
  global_settings.o \
  lmi.o \
  mc_enum.o \
  mc_enum_types.o \
  mc_enum_types_aux.o \
  miscellany.o \
  my_proem.o \
  null_stream.o \
  path_utility.o \
  premium_tax.o \
  premium_tax_test.o \
  product_data.o \
  stratified_charges.o \
  xml_lmi.o \

print_matrix_test$(EXEEXT): \
  $(boost_filesystem_objects) \
  $(common_test_objects) \
  calendar_date.o \
  cso_table.o \
  global_settings.o \
  miscellany.o \
  null_stream.o \
  path_utility.o \
  print_matrix_test.o \

product_file_test$(EXEEXT): \
  $(boost_filesystem_objects) \
  $(common_test_objects) \
  calendar_date.o \
  data_directory.o \
  database.o \
  datum_base.o \
  dbdict.o \
  dbnames.o \
  dbvalue.o \
  facets.o \
  fund_data.o \
  global_settings.o \
  lingo.o \
  lmi.o \
  mc_enum.o \
  mc_enum_types.o \
  mc_enum_types_aux.o \
  miscellany.o \
  my_proem.o \
  null_stream.o \
  path_utility.o \
  premium_tax.o \
  product_data.o \
  product_file_test.o \
  rounding_rules.o \
  stratified_charges.o \
  timer.o \
  xml_lmi.o \

progress_meter_test$(EXEEXT): \
  $(common_test_objects) \
  null_stream.o \
  progress_meter.o \
  progress_meter_cli.o \
  progress_meter_test.o \
  timer.o \

rate_table_test$(EXEEXT): \
  $(boost_filesystem_objects) \
  $(common_test_objects) \
  calendar_date.o \
  crc32.o \
  global_settings.o \
  miscellany.o \
  null_stream.o \
  path_utility.o \
  rate_table.o \
  rate_table_test.o \

regex_test$(EXEEXT): \
  $(boost_regex_objects) \
  $(common_test_objects) \
  regex_test.o \
  timer.o \

report_table_test$(EXEEXT): \
  $(common_test_objects) \
  report_table.o \
  report_table_test.o \

round_test$(EXEEXT): \
  $(common_test_objects) \
  round_glibc.o \
  round_test.o \

round_to_test$(EXEEXT): \
  $(common_test_objects) \
  round_to_test.o \

rtti_lmi_test$(EXEEXT): \
  $(common_test_objects) \
  rtti_lmi_test.o \

safely_dereference_as_test$(EXEEXT): \
  $(common_test_objects) \
  safely_dereference_as_test.o \

sandbox_test$(EXEEXT): \
  $(common_test_objects) \
  sandbox_test.o \

snprintf_test$(EXEEXT): \
  $(common_test_objects) \
  snprintf_test.o \

ssize_lmi_test$(EXEEXT): \
  $(common_test_objects) \
  ssize_lmi_test.o \

stratified_algorithms_test$(EXEEXT): \
  $(common_test_objects) \
  stratified_algorithms_test.o \

stream_cast_test$(EXEEXT): \
  $(common_test_objects) \
  calendar_date.o \
  facets.o \
  null_stream.o \
  stream_cast_test.o \
  timer.o \

system_command_test$(EXEEXT): \
  $(common_test_objects) \
  system_command.o \
  system_command_non_wx.o \
  system_command_test.o \

test_tools_test$(EXEEXT): \
  $(common_test_objects) \
  test_tools_test.o \

timer_test$(EXEEXT): \
  $(common_test_objects) \
  timer.o \
  timer_test.o \

tn_range_test$(EXEEXT): \
  $(boost_filesystem_objects) \
  $(common_test_objects) \
  calendar_date.o \
  datum_base.o \
  facets.o \
  global_settings.o \
  miscellany.o \
  null_stream.o \
  path_utility.o \
  tn_range_test.o \
  tn_range_test_aux.o \

value_cast_test$(EXEEXT): \
  $(boost_filesystem_objects) \
  $(common_test_objects) \
  calendar_date.o \
  facets.o \
  global_settings.o \
  miscellany.o \
  null_stream.o \
  path_utility.o \
  value_cast_test.o \

vector_test$(EXEEXT): \
  $(common_test_objects) \
  timer.o \
  vector_test.o \

wx_new_test$(EXEEXT): \
  $(common_test_objects) \
  wx_new_test.o \

xml_serialize_test$(EXEEXT): \
  $(boost_filesystem_objects) \
  $(common_test_objects) \
  calendar_date.o \
  global_settings.o \
  miscellany.o \
  null_stream.o \
  path_utility.o \
  timer.o \
  xml_lmi.o \
  xml_serialize_test.o \

zero_test$(EXEEXT): \
  $(common_test_objects) \
  null_stream.o \
  zero_test.o \

################################################################################

# Custom tools built from source.

elapsed_time$(EXEEXT): \
  $(main_auxiliary_common_objects) \
  elapsed_time.o \
  system_command.o \
  system_command_non_wx.o \
  timer.o \

# Copy this binary to the local bin directory, so that it's available
# for 'authenticity_test' and 'system_command_test'.
# MD5 !! Obviate this by rewriting those unit tests.
lmi_md5sum$(EXEEXT): POST_LINK_COMMAND = $(INSTALL) -m 0775 $@ $(localbindir)
lmi_md5sum$(EXEEXT): \
  $(boost_filesystem_objects) \
  $(main_auxiliary_common_objects) \
  getopt.o \
  md5.o \
  md5sum.o \
  md5sum_cli.o \

# MD5 !! Remove "timer.o" below.
generate_passkey$(EXEEXT): \
  $(boost_common_objects) \
  $(main_auxiliary_common_objects) \
  authenticity.o \
  calendar_date.o \
  generate_passkey.o \
  global_settings.o \
  md5.o \
  md5sum.o \
  miscellany.o \
  null_stream.o \
  path_utility.o \
  system_command.o \
  system_command_non_wx.o \
  timer.o \

ihs_crc_comp$(EXEEXT): \
  $(main_auxiliary_common_objects) \
  ihs_crc_comp.o \

rate_table_tool$(EXEEXT): \
  $(boost_filesystem_objects) \
  $(main_auxiliary_common_objects) \
  calendar_date.o \
  crc32.o \
  getopt.o \
  global_settings.o \
  license.o \
  miscellany.o \
  null_stream.o \
  path_utility.o \
  rate_table.o \
  rate_table_tool.o \

test_coding_rules_test := PERFORM=$(PERFORM) $(srcdir)/test_coding_rules_test.sh
test_coding_rules$(EXEEXT): POST_LINK_COMMAND = $(test_coding_rules_test)
test_coding_rules$(EXEEXT): \
  $(boost_common_objects) \
  $(boost_regex_objects) \
  $(main_auxiliary_common_objects) \
  miscellany.o \
  my_test_coding_rules.o \
  test_coding_rules.o \

# Wrappers for borland tools.

bcc_ar$(EXEEXT): \
  $(main_auxiliary_common_objects) \
  bcc_ar.o \
  getopt.o \
  license.o \
  system_command.o \
  system_command_non_wx.o \

bcc_cc$(EXEEXT): \
  $(main_auxiliary_common_objects) \
  bcc_cc.o \
  getopt.o \
  license.o \
  system_command.o \
  system_command_non_wx.o \

bcc_ld$(EXEEXT): \
  $(main_auxiliary_common_objects) \
  bcc_ld.o \
  getopt.o \
  license.o \
  miscellany.o \
  system_command.o \
  system_command_non_wx.o \

bcc_rc$(EXEEXT): \
  $(main_auxiliary_common_objects) \
  bcc_rc.o \
  getopt.o \
  license.o \
  system_command.o \
  system_command_non_wx.o \

################################################################################

# Product files.

# TODO ?? Experiment with writing all dependencies and target-specific
# variable definitions here. If that works well, use the technique
# elsewhere.

product_files$(EXEEXT): \
  alert_cli.o \
  generate_product_files.o \
  main_common.o \
  main_common_non_wx.o \
  my_db.o \
  my_fund.o \
  my_lingo.o \
  my_prod.o \
  my_proem.o \
  my_rnd.o \
  my_tier.o \
  liblmi$(SHREXT) \

# This file does not end in backslash-newline.<|MERGE_RESOLUTION|>--- conflicted
+++ resolved
@@ -25,18 +25,18 @@
 # is reached through 'vpath' directives. See the rationale in
 # 'workhorse.make'.
 
-# Boost filesystem,  regex  and system libraries. The other boost libraries
-# that lmi requires are implemented entirely in headers.
+# Boost filesystem and regex libraries. The other boost libraries that
+# lmi requires are implemented entirely in headers.
 #
 # As for listing the object files here, the regex author says:
 #   http://groups.google.com/group/boost-list/msg/7f925ca50d69384b
 # | add the libs/regex/src/*.cpp files to your project
 
 boost_filesystem_objects := \
-  operations.o \
-  path.o \
-  portability.o \
-  utf8_codecvt_facet.o \
+  convenience.o \
+  exception.o \
+  path_posix_windows.o \
+  operations_posix_windows.o \
 
 boost_regex_objects := \
   c_regex_traits.o \
@@ -57,13 +57,6 @@
   wide_posix_api.o \
   winstances.o \
 
-boost_system_objects := \
-  error_code.o \
-
-boost_common_objects := \
-  $(boost_filesystem_objects) \
-  $(boost_system_objects) \
-
 # These object files are used in both an application and a shared
 # library that it links to, only for builds that use shared-library
 # 'attributes'. This workaround is used merely because we don't yet
@@ -72,11 +65,7 @@
 # run correctly.
 
 ifneq (,$(USE_SO_ATTRIBUTES))
-<<<<<<< HEAD
-  duplicated_objects = $(boost_common_objects) $(xmlwrapp_objects)
-=======
   duplicated_objects = $(boost_filesystem_objects)
->>>>>>> 8aa09b90
 endif
 
 # GNU cgicc.
@@ -129,7 +118,7 @@
 # have them as libraries.
 
 ifdef HAVE_THIRD_PARTY_LIBRARIES
-  boost_common_objects :=
+  boost_filesystem_objects :=
   boost_regex_objects :=
   cgicc_objects :=
 endif
@@ -181,12 +170,7 @@
 # Illustrations: files shared by the antediluvian and production branches.
 
 common_common_objects := \
-<<<<<<< HEAD
-  $(boost_common_objects) \
-  $(xmlwrapp_objects) \
-=======
-  $(boost_filesystem_objects) \
->>>>>>> 8aa09b90
+  $(boost_filesystem_objects) \
   actuarial_table.o \
   alert.o \
   calendar_date.o \
@@ -521,7 +505,7 @@
   account_value_test.o \
 
 actuarial_table_test$(EXEEXT): \
-  $(boost_common_objects) \
+  $(boost_filesystem_objects) \
   $(common_test_objects) \
   actuarial_table.o \
   actuarial_table_test.o \
@@ -550,7 +534,7 @@
 
 # MD5 !! Remove "timer.o" below.
 authenticity_test$(EXEEXT): \
-  $(boost_common_objects) \
+  $(boost_filesystem_objects) \
   $(common_test_objects) \
   authenticity.o \
   authenticity_test.o \
@@ -674,7 +658,7 @@
   getopt_test.o \
 
 global_settings_test$(EXEEXT): \
-  $(boost_common_objects) \
+  $(boost_filesystem_objects) \
   $(common_test_objects) \
   calendar_date.o \
   global_settings.o \
@@ -725,7 +709,7 @@
   path_utility.o \
 
 input_test$(EXEEXT): \
-  $(boost_common_objects) \
+  $(boost_filesystem_objects) \
   $(common_test_objects) \
   calendar_date.o \
   ce_product_name.o \
@@ -787,7 +771,7 @@
   path_utility.o \
 
 irc7702a_test$(EXEEXT): \
-  $(boost_common_objects) \
+  $(boost_filesystem_objects) \
   $(common_test_objects) \
   calendar_date.o \
   global_settings.o \
@@ -851,7 +835,7 @@
   timer.o \
 
 mc_enum_test$(EXEEXT): \
-  $(boost_common_objects) \
+  $(boost_filesystem_objects) \
   $(common_test_objects) \
   calendar_date.o \
   ce_product_name.o \
@@ -914,7 +898,7 @@
   timer.o \
 
 path_utility_test$(EXEEXT): \
-  $(boost_common_objects) \
+  $(boost_filesystem_objects) \
   $(common_test_objects) \
   calendar_date.o \
   global_settings.o \
@@ -1056,9 +1040,7 @@
 
 stream_cast_test$(EXEEXT): \
   $(common_test_objects) \
-  calendar_date.o \
   facets.o \
-  null_stream.o \
   stream_cast_test.o \
   timer.o \
 
@@ -1152,7 +1134,7 @@
 
 # MD5 !! Remove "timer.o" below.
 generate_passkey$(EXEEXT): \
-  $(boost_common_objects) \
+  $(boost_filesystem_objects) \
   $(main_auxiliary_common_objects) \
   authenticity.o \
   calendar_date.o \
@@ -1188,7 +1170,7 @@
 test_coding_rules_test := PERFORM=$(PERFORM) $(srcdir)/test_coding_rules_test.sh
 test_coding_rules$(EXEEXT): POST_LINK_COMMAND = $(test_coding_rules_test)
 test_coding_rules$(EXEEXT): \
-  $(boost_common_objects) \
+  $(boost_filesystem_objects) \
   $(boost_regex_objects) \
   $(main_auxiliary_common_objects) \
   miscellany.o \
