--- conflicted
+++ resolved
@@ -37,11 +37,6 @@
 #   define NDEBUG 1
 #endif // defined USE_UBLAS
 
-<<<<<<< HEAD
-#include "pchfile.hpp"
-
-=======
->>>>>>> 23996cea
 #include "et_vector.hpp"
 #include "materially_equal.hpp"
 #include "test_tools.hpp"
