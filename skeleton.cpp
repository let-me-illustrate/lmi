--- conflicted
+++ resolved
@@ -1369,13 +1369,6 @@
 {
     wxBusyCursor wait;
 
-<<<<<<< HEAD
-    // Update the given child frame: this is a local function used for updating
-    // the active child, first, and then all the other ones, in a loop, below.
-    auto const updateView = [](wxWindow* w)
-        {
-        wxDocMDIChildFrame const* c = dynamic_cast<wxDocMDIChildFrame*>(w);
-=======
     // Make a local copy of the list for modification.
     // Bring any active child to front so it's updated first.
     // It doesn't matter here if it's null: that's filtered below.
@@ -1388,39 +1381,14 @@
     for(auto const& i : z)
         {
         wxDocMDIChildFrame* c = dynamic_cast<wxDocMDIChildFrame*>(i);
->>>>>>> 0c16a431
         if(c)
             {
             IllustrationView* v = dynamic_cast<IllustrationView*>(c->GetView());
             if(v)
                 {
                 v->DisplaySelectedValuesAsHtml();
-<<<<<<< HEAD
-
-                // Update the display immediately to display the new data as
-                // soon as possible, without waiting for the other views.
-                v->GetFrame()->Update();
-=======
                 c->Update();
->>>>>>> 0c16a431
                 }
             }
-        };
-
-    // Start with the active child to update it as soon as possible.
-    auto const activeChild = frame_->GetActiveChild();
-    if(activeChild)
-        {
-        updateView(activeChild);
-        }
-
-    for(auto const& i : frame_->GetChildren())
-        {
-        // The active child, if any, was already updated above, no need to do
-        // it twice.
-        if(i != activeChild)
-            {
-            updateView(i);
-            }
-        }
-}
+        }
+}
