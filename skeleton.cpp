// Main file for life insurance illustrations with wx interface.
//
// Copyright (C) 2002, 2003, 2004, 2005, 2006, 2007, 2008, 2009, 2010, 2011, 2012, 2013, 2014, 2015, 2016 Gregory W. Chicares.
//
// This program is free software; you can redistribute it and/or modify
// it under the terms of the GNU General Public License version 2 as
// published by the Free Software Foundation.
//
// This program is distributed in the hope that it will be useful,
// but WITHOUT ANY WARRANTY; without even the implied warranty of
// MERCHANTABILITY or FITNESS FOR A PARTICULAR PURPOSE.  See the
// GNU General Public License for more details.
//
// You should have received a copy of the GNU General Public License
// along with this program; if not, write to the Free Software Foundation,
// Inc., 51 Franklin St, Fifth Floor, Boston, MA 02110-1301, USA
//
// http://savannah.nongnu.org/projects/lmi
// email: <gchicares@sbcglobal.net>
// snail: Chicares, 186 Belle Woods Drive, Glastonbury CT 06033, USA

// Portions of this file are derived from wxWindows files
//   samples/docvwmdi/docview.cpp (C) 1998 Julian Smart and Markus Holzem
// which is covered by the wxWindows license, and
//   samples/html/printing/printing.cpp
// which bears no copyright or license notice.
//
// GWC used that code as an application skeleton and printing
// implementation, modifying it in 2002 and the later years given in
// the copyright notice above.

<<<<<<< HEAD
#include "pchfile.hpp"
=======
#include "pchfile_wx.hpp"
>>>>>>> 23996cea

#include "skeleton.hpp"

#include "about_dialog.hpp"
#include "alert.hpp"
#include "assert_lmi.hpp"
#include "authenticity.hpp"
#include "calendar_date.hpp"
#include "census_document.hpp"
#include "census_view.hpp"
#include "configurable_settings.hpp"
#include "contains.hpp"
#include "data_directory.hpp"
#include "database_document.hpp"
#include "database_view.hpp"
#include "dbdict.hpp"                   // print_databases()
#include "default_view.hpp"
#include "docmanager_ex.hpp"
#include "fenv_guard.hpp"
#include "fenv_lmi.hpp"
#include "getopt.hpp"
#include "global_settings.hpp"
#include "gpt_document.hpp"
#include "gpt_view.hpp"
#include "handle_exceptions.hpp"
#include "icon_monger.hpp"
#include "illustration_document.hpp"
#include "illustration_view.hpp"
#include "input_sequence_entry.hpp"     // InputSequenceEntryXmlHandler
#include "license.hpp"
#include "mec_document.hpp"
#include "mec_view.hpp"
#include "miscellany.hpp"
#include "msw_workarounds.hpp"          // PreloadDesignatedDlls()
#include "mvc_controller.hpp"
#include "policy_document.hpp"
#include "policy_view.hpp"
#include "preferences_model.hpp"
#include "preferences_view.hpp"
#include "rounding_document.hpp"
#include "rounding_view.hpp"
#include "rounding_view_editor.hpp"     // RoundingButtonsXmlHandler
#include "system_command.hpp"
#include "text_doc.hpp"
#include "text_view.hpp"
#include "tier_document.hpp"
#include "tier_view.hpp"
#include "wx_new.hpp"
#include "wx_utility.hpp"               // class ClipboardEx

#include <boost/filesystem/operations.hpp>
#include <boost/filesystem/path.hpp>

#include <wx/artprov.h>
#include <wx/config.h>
#include <wx/cshelp.h>
#include <wx/docmdi.h>                  // class wxDocMDIChildFrame
#include <wx/image.h>
#include <wx/log.h>                     // wxSafeShowMessage()
#include <wx/math.h>                    // wxRound()
#include <wx/menu.h>
#include <wx/msgdlg.h>
#include <wx/msgout.h>
#include <wx/textctrl.h>
#include <wx/textdlg.h>                 // wxGetTextFromUser()
#include <wx/toolbar.h>
#include <wx/utils.h>                   // wxMilliSleep(), wxSafeYield()
#include <wx/xrc/xmlres.h>

#include <iterator>
#include <sstream>
#include <stdexcept>
#include <string>

namespace
{
// Load the XRC file with the given base name from the data directory and call
// fatal_error() if loading it failed.
void load_xrc_file_from_data_directory
    (wxXmlResource& xml_resources
    ,char const* xrc_filename
    )
{
#if wxCHECK_VERSION(2,9,0)
    if(!xml_resources.LoadFile(wxFileName(AddDataDir(xrc_filename))))
#else  // !wxCHECK_VERSION(2,9,0)
    if(!xml_resources.Load(AddDataDir(xrc_filename)))
#endif // !wxCHECK_VERSION(2,9,0)
        {
        fatal_error() << "Unable to load xml resources." << LMI_FLUSH;
        }
}
} // Unnamed namespace.

// Where a builtin wxID_X identifier exists, use it as such, even if
// it's used as the 'name=' attribute of an entity in an '.xrc' file.
// For example, write 'wxID_SAVE' here, not 'XRCID("wxID_SAVE")'.
// The builtin doc-view framework uses the builtin identifiers only;
// using the XRCID here prevents the menu command from working, but
// either one makes toolbar enablement work correctly.
//
BEGIN_EVENT_TABLE(Skeleton, wxApp)
    EVT_DROP_FILES(                                    Skeleton::UponDropFiles                    )
    EVT_BUTTON(wxID_HELP                              ,Skeleton::UponHelp                         )
    EVT_MENU(  wxID_HELP                              ,Skeleton::UponHelp                         )
    EVT_MENU(wxID_ABOUT                               ,Skeleton::UponAbout                        )
    EVT_MENU(wxID_PREFERENCES                         ,Skeleton::UponPreferences                  )
    EVT_MENU(XRCID("edit_default_cell"               ),Skeleton::UponEditDefaultCell              )
    EVT_MENU(XRCID("test_app_status_alert"           ),Skeleton::UponTestAppStatus                )
    EVT_MENU(XRCID("test_app_warning_alert"          ),Skeleton::UponTestAppWarning               )
    EVT_MENU(XRCID("test_app_hobsons_choice_alert"   ),Skeleton::UponTestAppHobsons               )
    EVT_MENU(XRCID("test_app_fatal_error_alert"      ),Skeleton::UponTestAppFatal                 )
    EVT_MENU(XRCID("test_app_standard_exception"     ),Skeleton::UponTestAppStandardException     )
    EVT_MENU(XRCID("test_app_arbitrary_exception"    ),Skeleton::UponTestAppArbitraryException    )
    EVT_MENU(XRCID("test_lib_status_alert"           ),Skeleton::UponTestLibStatus                )
    EVT_MENU(XRCID("test_lib_warning_alert"          ),Skeleton::UponTestLibWarning               )
    EVT_MENU(XRCID("test_lib_hobsons_choice_alert"   ),Skeleton::UponTestLibHobsons               )
    EVT_MENU(XRCID("test_lib_fatal_error_alert"      ),Skeleton::UponTestLibFatal                 )
    EVT_MENU(XRCID("test_lib_standard_exception"     ),Skeleton::UponTestLibStandardException     )
    EVT_MENU(XRCID("test_lib_arbitrary_exception"    ),Skeleton::UponTestLibArbitraryException    )
    EVT_MENU(XRCID("test_lib_catastrophe_report"     ),Skeleton::UponTestLibCatastropheReport     )
    EVT_MENU(XRCID("test_date_conversions"           ),Skeleton::UponTestDateConversions          )
    EVT_MENU(XRCID("test_floating_point_environment" ),Skeleton::UponTestFloatingPointEnvironment )
    EVT_MENU(XRCID("test_pasting"                    ),Skeleton::UponTestPasting                  )
    EVT_MENU(XRCID("test_system_command"             ),Skeleton::UponTestSystemCommand            )
    EVT_MENU(XRCID("window_cascade"                  ),Skeleton::UponWindowCascade                )
    EVT_MENU(XRCID("window_next"                     ),Skeleton::UponWindowNext                   )
    EVT_MENU(XRCID("window_previous"                 ),Skeleton::UponWindowPrevious               )
    EVT_MENU(XRCID("window_tile_horizontally"        ),Skeleton::UponWindowTileHorizontally       )
    EVT_MENU(XRCID("window_tile_vertically"          ),Skeleton::UponWindowTileVertically         )
    EVT_UPDATE_UI(XRCID("print_pdf"                  ),Skeleton::UponUpdateInapplicable           )
    EVT_UPDATE_UI(XRCID("edit_cell"                  ),Skeleton::UponUpdateInapplicable           )
    EVT_UPDATE_UI(XRCID("edit_class"                 ),Skeleton::UponUpdateInapplicable           )
    EVT_UPDATE_UI(XRCID("edit_case"                  ),Skeleton::UponUpdateInapplicable           )
    EVT_UPDATE_UI(XRCID("run_cell"                   ),Skeleton::UponUpdateInapplicable           )
    EVT_UPDATE_UI(XRCID("run_class"                  ),Skeleton::UponUpdateInapplicable           )
    EVT_UPDATE_UI(XRCID("run_case"                   ),Skeleton::UponUpdateInapplicable           )
    EVT_UPDATE_UI(XRCID("print_cell"                 ),Skeleton::UponUpdateInapplicable           )
    EVT_UPDATE_UI(XRCID("print_class"                ),Skeleton::UponUpdateInapplicable           )
    EVT_UPDATE_UI(XRCID("print_case"                 ),Skeleton::UponUpdateInapplicable           )
    EVT_UPDATE_UI(XRCID("print_case_to_disk"         ),Skeleton::UponUpdateInapplicable           )
    EVT_UPDATE_UI(XRCID("print_spreadsheet"          ),Skeleton::UponUpdateInapplicable           )
    EVT_UPDATE_UI(XRCID("print_group_roster"         ),Skeleton::UponUpdateInapplicable           )
    EVT_UPDATE_UI(XRCID("paste_census"               ),Skeleton::UponUpdateInapplicable           )
    EVT_UPDATE_UI(XRCID("add_cell"                   ),Skeleton::UponUpdateInapplicable           )
    EVT_UPDATE_UI(XRCID("delete_cells"               ),Skeleton::UponUpdateInapplicable           )
    EVT_UPDATE_UI(XRCID("column_width_varying"       ),Skeleton::UponUpdateInapplicable           )
    EVT_UPDATE_UI(XRCID("column_width_fixed"         ),Skeleton::UponUpdateInapplicable           )
END_EVENT_TABLE()

/// 'config_' can't be initialized in the initializer list with
/// wxConfigBase::Get(), which must be called after SetAppName() and
/// SetVendorName(): otherwise, the configuration object wouldn't
/// reflect the vendor and application name; on the msw platform,
/// for instance, that would prevent writing to a registry key based
/// on the application's name.
///
/// The application name contains 'wx' because it may someday become
/// desirable to maintain different configuration information in a
/// similar manner for other lmi user interfaces.
///
/// The application display name, however, omits 'wx', because:
///  - it'll always be specific to wx; and
///  - 'lmi' is all lowercase, but wx capitalizes the first letter of
///     the "AppName" (but not the "AppDisplayName").

Skeleton::Skeleton()
    :config_          (nullptr)
    ,doc_manager_     (nullptr)
    ,frame_           (nullptr)
    ,timer_           (this)
{
    SetAppName("lmi_wx");

#if wxCHECK_VERSION(2,9,0)
    SetAppDisplayName("lmi...");
#endif // wxCHECK_VERSION(2,9,0)

    SetVendorName("lmi");
    config_ = wxConfigBase::Get();
    timer_.Start(100);
}

Skeleton::~Skeleton()
{
}

wxMDIChildFrame* Skeleton::CreateChildFrame
    (wxDocument* doc
    ,ViewEx*     view
    )
{
// WX !! An exception thrown here does not get caught gracefully, e.g.
//    throw std::runtime_error("This does not get caught gracefully.");
    bool maximize_child =
            frame_->GetActiveChild()
        &&  frame_->GetActiveChild()->IsMaximized()
        ;
    wxDocMDIChildFrame* child_frame = new wxDocMDIChildFrame
        (doc
        ,view
        ,frame_
        ,wxID_ANY
        ,"Loading..."
        );
    child_frame->SetIcon(view->Icon());
    child_frame->SetMenuBar(AdjustMenus(view->MenuBar()));

    // Style flag wxMAXIMIZE could have been used instead, but that
    // seems to work only with the msw platform.
    if(maximize_child)
        {
        child_frame->Maximize();
        }

    return child_frame;
}

/// Adjust menus read from wxxrc resources.
///
/// Whatever can be done in wxxrc generally should be done there. Use
/// this function to add finishing touches. Prefer to call it before
/// wxFrame::SetMenuBar(), to avoid flicker.
///
/// The "Test" menu should not be exposed to end users. All of lmi's
/// wxxrc resources include it; this function removes it whenever it's
/// not wanted. Alternatively, it could be coded as a separate wxxrc
/// resource and conditionally inserted here, but that would be less
/// flexible: e.g., menu order couldn't be controlled completely in
/// the wxxrc file.

wxMenuBar* Skeleton::AdjustMenus(wxMenuBar* argument)
{
    LMI_ASSERT(argument);
    wxMenuBar& menu_bar = *argument;

    if(!global_settings::instance().ash_nazg())
        {
        int test_menu_index = menu_bar.FindMenu("Test");
        if(wxNOT_FOUND == test_menu_index)
            {
            warning() << "No 'Test' menu found.";
            }
        else
            {
            delete menu_bar.Remove(test_menu_index);
            }
        }

    LMI_ASSERT(argument);
    return argument;
}

/// Create the MDI document manager.
///
/// This uses 'new' rather than 'new(wx)' because the object is
/// explicitly deleted in OnExit().

DocManagerEx* Skeleton::CreateDocManager()
{
    return new DocManagerEx;
}

void Skeleton::InitDocManager()
{
    // WX !! At least in wx-2.5.1, the DocManagerEx instance must be
    // created here. It can't be instantiated in the constructor
    // because it creates a wxPageSetupDialogData instance, which
    // apparently mustn't be done before the application object has
    // been constructed.
    doc_manager_ = CreateDocManager();
    doc_manager_->FileHistoryLoad(*config_);

    new(wx) wxDocTemplate
        (doc_manager_
        ,"Census"
        ,"*.cns"
        ,""
        ,"cns"
        ,"Census document"
        ,"Census view"
        ,CLASSINFO(CensusDocument)
        ,CLASSINFO(CensusView)
        );

    new(wx) wxDocTemplate
        (doc_manager_
        ,"Illustration"
        ,"*.ill"
        ,""
        ,"ill"
        ,"Illustration document"
        ,"Illustration view"
        ,CLASSINFO(IllustrationDocument)
        ,CLASSINFO(IllustrationView)
        );

    if(!global_settings::instance().mellon())
        {
        return;
        }

    new(wx) wxDocTemplate
        (doc_manager_
        ,"Database"
        ,"*.database"
        ,""
        ,"database"
        ,"Database document"
        ,"Database view"
        ,CLASSINFO(DatabaseDocument)
        ,CLASSINFO(DatabaseView)
        );

    // Apparently there's no way to edit a '.funds' file.

    new(wx) wxDocTemplate
        (doc_manager_
        ,"Policy"
        ,"*.policy"
        ,""
        ,"policy"
        ,"Policy document"
        ,"Policy view"
        ,CLASSINFO(PolicyDocument)
        ,CLASSINFO(PolicyView)
        );

    new(wx) wxDocTemplate
        (doc_manager_
        ,"Rounding"
        ,"*.rounding"
        ,""
        ,"rounding"
        ,"Rounding document"
        ,"Rounding view"
        ,CLASSINFO(RoundingDocument)
        ,CLASSINFO(RoundingView)
        );

    new(wx) wxDocTemplate
        (doc_manager_
        ,"Strata"
        ,"*.strata"
        ,""
        ,"strata"
        ,"Tier document"
        ,"Tier view"
        ,CLASSINFO(TierDocument)
        ,CLASSINFO(TierView)
        );

    new(wx) wxDocTemplate
        (doc_manager_
        ,"MEC testing"
        ,"*.mec"
        ,""
        ,"mec"
        ,"MEC-testing document"
        ,"MEC-testing view"
        ,CLASSINFO(mec_document)
        ,CLASSINFO(mec_view)
        );

    new(wx) wxDocTemplate
        (doc_manager_
        ,"Guideline premium test"
        ,"*.gpt"
        ,""
        ,"gpt"
        ,"GPT document"
        ,"GPT view"
        ,CLASSINFO(gpt_document)
        ,CLASSINFO(gpt_view)
        );

    if(!global_settings::instance().ash_nazg())
        {
        return;
        }

    new(wx) wxDocTemplate
        (doc_manager_
        ,"Te&xt"
        ,"*.txt"
        ,""
        ,"txt"
        ,"Text document"
        ,"Text view"
        ,CLASSINFO(TextEditDocument)
        ,CLASSINFO(TextEditView)
        );
}

/// Initialize help subsystem.
///
/// Contextual <help> elements in wxxrc files are made available by
/// wxSimpleHelpProvider. No fancier version of that class is needed.
///
/// An html user manual is displayed by wxLaunchDefaultBrowser(),
/// which requires no initialization here.

void Skeleton::InitHelp()
{
    wxHelpProvider::Set(new(wx) wxSimpleHelpProvider);
    LMI_ASSERT(wxHelpProvider::Get());
}

void Skeleton::InitIcon()
{
    frame_->SetIcons(wxIconBundle(AddDataDir("lmi.ico"), wxBITMAP_TYPE_ICO));
}

void Skeleton::InitMenuBar()
{
    wxMenuBar* menu_bar = wxXmlResource::Get()->LoadMenuBar("main_menu");
    if(!menu_bar)
        {
        fatal_error() << "Unable to create menubar." << LMI_FLUSH;
        }
    else
        {
        doc_manager_->AssociateFileHistoryWithFileMenu(menu_bar);
        }
    frame_->SetMenuBar(AdjustMenus(menu_bar));
}

// WX !! It seems odd that LoadMenuBar has two signatures, the simpler
// of which requires no 'parent' argument, while LoadToolBar does not.
//
void Skeleton::InitToolBar()
{
    wxToolBar* tool_bar = wxXmlResource::Get()->LoadToolBar(frame_, "toolbar");
    if(!tool_bar)
        {
        fatal_error() << "Unable to create toolbar." << LMI_FLUSH;
        }
    frame_->SetToolBar(tool_bar);
}

void Skeleton::UponAbout(wxCommandEvent&)
{
    AboutDialog(frame_).ShowModal();
}

void Skeleton::UponDropFiles(wxDropFilesEvent& event)
{
    wxString const* filenames = event.GetFiles();
    for(int j = 0; j < event.GetNumberOfFiles(); ++j)
        {
        doc_manager_->CreateDocument(filenames[j], wxDOC_SILENT);
        }
}

void Skeleton::UponEditDefaultCell(wxCommandEvent&)
{
    doc_manager_->CreateDocument
        (configurable_settings::instance().default_input_filename()
        ,wxDOC_SILENT
        );
}

/// Display user manual in default browser.
///
/// If this changes the x86 floating-point control word, suppress the
/// resulting diagnostic unless it changed to a really bizarre value.
///
/// If wxLaunchDefaultBrowser() fails, then it normally displays an
/// error message of its own, which is suppressed here. See:
///   http://lists.nongnu.org/archive/html/lmi/2009-03/msg00039.html

void Skeleton::UponHelp(wxCommandEvent&)
{
    fenv_guard fg;

    std::string const canonical_url("http://lmi.nongnu.org/user_manual.html");

    std::string s(AddDataDir("user_manual.html"));
    fs::path p(fs::system_complete(fs::path(s)));
    if(fs::exists(p))
        {
        s = "file://" + p.native_file_string();
        }
    else
        {
        warning()
            << "A local copy of the user manual should have been placed here:"
            << "\n    " << p.native_file_string()
            << "\nbut was not. Try reinstalling."
            << '\n'
            << "\nMeanwhile, the online user manual will be used if possible."
            << std::flush
            ;
        s = canonical_url;
        }

    bool r = false;
    {
    wxLogNull x;
    r = wxLaunchDefaultBrowser(s);
    }
    if(!r)
        {
        fatal_error()
            << "Unable to open"
            << "\n    " << s
            << "\nin default browser."
            ;
        if(canonical_url != s)
            {
            fatal_error()
                << '\n'
                << "\nThe user manual can be read online here:"
                << "\n    " << canonical_url
                ;
            }
        fatal_error() << std::flush;
        }

    fenv_validate(e_fenv_indulge_0x027f);
}

/// Handle wx assertion failure.
///
/// By default, wx displays a "Do you want to stop the program?"
/// messagebox, with MB_YESNOCANCEL buttons. The first choice traps to
/// a debugger; end users who pick it will be startled by the ensuing
/// behavior. This overriding implementation essentially forces the
/// choice "No", which lets the program attempt to continue.
///
/// Ignore the 'func' argument: it is superfluous.
///
/// Ignore the 'msg' argument iff it represents an empty string.

void Skeleton::OnAssertFailure
    (wxChar const* file
    ,int           line
    ,wxChar const* // func
    ,wxChar const* cond
    ,wxChar const* msg
    )
{
    wxString m(msg);
    if(!m.IsEmpty()) {m = "\n(" + m + ")";}
    std::ostringstream oss;
    oss
        << "Assertion '" << wxString(cond) << "' failed"
        <<                           m     << "."
        << "\n[file "    << wxString(file)
        << ", line "     <<          line  << "]\n"
        ;
    safely_show_message(oss.str().c_str());
}

/// Rethrow an exception caught by wx into a local catch clause.
///
/// Report the exception, then return 'true' to continue processing.
///
/// This virtual function exists only to be overridden. Calling the
/// base-class implementation would normally be pointless. However,
/// for MinGW gcc-3.4.4 and earlier
///   http://article.gmane.org/gmane.comp.gnu.mingw.user/18594
///     [2006-01-10T22:00:24Z from Danny Smith]
/// it is crucial that the exception be rethrown from the same shared
/// library that caught it. That need is met by calling a base class's
/// OnExceptionInMainLoop() explicitly; since wx-2.7 at least, that
/// function is provided by class wxAppBase, but some earlier versions
/// provide it only in class wxAppConsole, and the latter requires a
/// 'monolithic' wx shared library.

bool Skeleton::OnExceptionInMainLoop()
{
    try
        {
#if !(defined __GNUC__ && LMI_GCC_VERSION < 30405)
        throw;
#else  // defined __GNUC__ && LMI_GCC_VERSION < 30405
#   if wxCHECK_VERSION(2,7,0)
        return wxAppBase::OnExceptionInMainLoop();
#   else  // !wxCHECK_VERSION(2,7,0)
        return wxAppConsole::OnExceptionInMainLoop();
#   endif // !wxCHECK_VERSION(2,7,0)
#endif // defined __GNUC__ && LMI_GCC_VERSION < 30405
        }
    catch(...)
        {
        report_exception();
        }
    return true;
}

/// wxApp::OnExit() override.
///
/// Call the base class's implementation--see:
///   http://lists.nongnu.org/archive/html/lmi/2013-11/msg00020.html

int Skeleton::OnExit()
{
    try
        {
        doc_manager_->FileHistorySave(*config_);
        delete doc_manager_;
        }
    catch(...)
        {
        report_exception();
        }
    return wxApp::OnExit(); // Deletes config_.
}

// WX !! An exception thrown anywhere in this function, even right
// before the 'return' statement at the end, either causes a crash
// (wx-2.5.1) or gets caught by OnUnhandledException() (which loses
// exception information) instead of by OnExceptionInMainLoop().
// Therefore, exceptions must be trapped explicitly.
//
bool Skeleton::OnInit()
{
    try
        {
#if defined __WXMSW__
        // Send log messages of debug (and trace, which are roughly equivalent
        // to debug) severity, which are usually not shown at all under MSW, to
        // stderr.
        //
        // The end users wouldn't see them there as they don't run the program
        // from a terminal, but they could be potentially valuable to the
        // developers.
        struct DebugStderrLog : wxLogInterposer
        {
            virtual void DoLogTextAtLevel(wxLogLevel level, wxString const& msg)
                {
                switch(level)
                    {
                    case wxLOG_FatalError:
                    case wxLOG_Error:
                    case wxLOG_Warning:
                    case wxLOG_Message:
                    case wxLOG_Status:
                    case wxLOG_Info:
                        break;

                    case wxLOG_Debug:
                    case wxLOG_Trace:
                        wxMessageOutputStderr().Output(msg);
                        break;
                    }
                }
        };

        wxLog::SetActiveTarget(new DebugStderrLog);
#endif // defined __WXMSW__

        if(false == ProcessCommandLine())
            {
            return false;
            }

#if defined LMI_MSW
        // Preload DLLs after calling ProcessCommandLine(). Reason:
        // command-line option '--data_path' may specify the directory
        // from which 'configurable_settings.xml' is read, and that
        // XML file gives the list of DLLs to preload.
        MswDllPreloader::instance().PreloadDesignatedDlls();
#endif // defined LMI_MSW

        authenticate_system();

        wxInitAllImageHandlers();

        // For GTK+, native theme takes precedence over local icons.
        // For other platforms, local icons take precedence.
#if defined __WXGTK__
        wxArtProvider::PushBack(new(wx) icon_monger);
#else  // !defined __WXGTK__
        wxArtProvider::Push    (new(wx) icon_monger);
#endif // !defined __WXGTK__

        wxXmlResource& xml_resources = *wxXmlResource::Get();

        xml_resources.InitAllHandlers();
        xml_resources.AddHandler(new(wx) RoundingButtonsXmlHandler);
        xml_resources.AddHandler(new(wx) InputSequenceEntryXmlHandler);

        load_xrc_file_from_data_directory(xml_resources, DefaultView().ResourceFileName());
        load_xrc_file_from_data_directory(xml_resources, PreferencesView().ResourceFileName());
        load_xrc_file_from_data_directory(xml_resources, mec_mvc_view().ResourceFileName());
        load_xrc_file_from_data_directory(xml_resources, gpt_mvc_view().ResourceFileName());
        load_xrc_file_from_data_directory(xml_resources, "menus.xrc");
        load_xrc_file_from_data_directory(xml_resources, "toolbar.xrc");
        load_xrc_file_from_data_directory(xml_resources, PolicyView::resource_file_name());
        load_xrc_file_from_data_directory(xml_resources, RoundingView::resource_file_name());

        InitDocManager();

        frame_ = new(wx) wxDocMDIParentFrame
            (doc_manager_
            ,nullptr
            ,wxID_ANY
            ,"lmi"
            ,wxDefaultPosition
            ,wxDefaultSize
            ,   wxDEFAULT_FRAME_STYLE
            |   wxFRAME_NO_WINDOW_MENU
            |   wxHSCROLL
            |   wxVSCROLL
            );

        InitHelp();
        InitIcon();
        InitMenuBar();
        InitToolBar();
        frame_->CreateStatusBar();

        frame_->Bind(wxEVT_MENU_OPEN, &Skeleton::UponMenuOpen, this);
#if defined LMI_MSW || wxCHECK_VERSION(2,8,10)
        frame_->DragAcceptFiles(true);
#endif // defined LMI_MSW || wxCHECK_VERSION(2,8,10)
        frame_->Centre(wxBOTH);
        frame_->Maximize(true);

        if
            (  custom_io_0_run_if_file_exists(doc_manager_)
            || custom_io_1_run_if_file_exists()
            )
            {
            return false;
            }

        frame_->Show(true);
        SetTopWindow(frame_);

        // This handler may write to the statusbar, so connect it only
        // after the frame has been created.
        Connect
            (wxEVT_TIMER
            ,wxTimerEventHandler(Skeleton::UponTimer)
            );

        // Intercept 'Text Paste' events for all windows.
        Connect
            (wxEVT_COMMAND_TEXT_PASTE
            ,wxClipboardTextEventHandler(Skeleton::UponPaste)
            );

        if
            (!
                (   global_settings::instance().ash_nazg()
                ||  global_settings::instance().custom_io_0()
                )
            )
            {
            wxCommandEvent event(wxEVT_COMMAND_MENU_SELECTED, wxID_ABOUT);
            wxPostEvent(frame_, event);
            }
        }
    catch(...)
        {
        report_exception();
        // Orderly termination: see
        //   http://lists.gnu.org/archive/html/lmi/2005-12/msg00020.html
        // Returning 'true' here without creating a frame would leave
        // the application running as an apparent zombie.
        if(GetTopWindow())
            {
            GetTopWindow()->Close();
            }
        return false;
        }
    return true;
}

void Skeleton::UponMenuOpen(wxMenuEvent& event)
{
    event.Skip();

    wxMDIChildFrame* child_frame = frame_->GetActiveChild();
    if(child_frame)
        {
        bool has_multiple_mdi_children = false;
        wxWindowList const& wl = frame_->GetChildren();
        for(wxWindowList::const_iterator i = wl.begin(); i != wl.end(); ++i)
            {
            wxMDIChildFrame const*const child = dynamic_cast<wxMDIChildFrame*>(*i);
            if(child && child != child_frame)
                {
                has_multiple_mdi_children = true;
                break;
                }
            }

        wxMenuItem* window_next = child_frame->GetMenuBar()->FindItem
            (XRCID("window_next")
            );
        if(window_next)
            {
            window_next->Enable(has_multiple_mdi_children);
            }

        wxMenuItem* window_previous = child_frame->GetMenuBar()->FindItem
            (XRCID("window_previous")
            );
        if(window_previous)
            {
            window_previous->Enable(has_multiple_mdi_children);
            }
        }
    // (else) Parent menu enablement could be handled here, but, for
    // now at least, none is required.
}

namespace
{
    std::string redelimit_with_semicolons(std::string const& original_text)
        {
        std::string new_text;
        new_text.reserve(original_text.size());

        std::insert_iterator<std::string> j(new_text, new_text.begin());
        typedef std::string::const_iterator sci;
        for(sci i = original_text.begin(); i != original_text.end(); ++i)
            {
            switch(*i)
                {
                case '\n': {*j++ = ';';} break;
                case '\r': {           } break;
                case '\t': {*j++ = ';';} break;
                default  : {*j++ =  *i;}
                }
            }

        return new_text;
        }

} // Unnamed namespace.

/// Handle 'Text Paste' events for all windows.
///
/// The behavior depends upon the event-object type.
///
/// Type InputSequenceEntry: Paste "\n"-, "\r\n"-, or "\t"-delimited
/// clipboard contents into the associated text control, replacing
/// nonterminal delimiters with semicolons to form an input sequence,
/// and removing any terminal delimiters. The motivation is to permit
/// pasting spreadsheet columns.
///
/// Type wxTextCtrl: Paste literal clipboard contents. Text delimited
/// with "\n" or "\r\n" is shown on distinct lines in a multiline text
/// control with all delimiters removed; in single-line text controls,
/// all delimiters are replaced by RETURN_SYMBOL.
///
/// All other types: ignore the paste event.

void Skeleton::UponPaste(wxClipboardTextEvent& event)
{
    event.Skip();

    wxTextCtrl* t = dynamic_cast<wxTextCtrl*>(event.GetEventObject());
    if(!t)
        {
        return;
        }

    if(!dynamic_cast<InputSequenceEntry*>(t->GetParent()))
        {
        return;
        }

    std::string const s(ClipboardEx::GetText());
    if(s.empty())
        {
        return;
        }

    t->WriteText(redelimit_with_semicolons(s));
    event.Skip(false);
}

void Skeleton::UponPreferences(wxCommandEvent&)
{
    PreferencesModel preferences;
    PreferencesView const preferences_view;
    MvcController controller(frame_, preferences, preferences_view);
    int const rc = controller.ShowModal();
    if(wxID_OK == rc && preferences.IsModified())
        {
        configurable_settings& z = configurable_settings::instance();
        std::string const orig_skin_filename = z.skin_filename();
        preferences.Save();
        z.save();
        if(z.skin_filename() != orig_skin_filename)
            {
            // If the default skin file name has changed, we need to explicitly
            // re-load the corresponding file, otherwise the old definitions of
            // the objects defined in it would be still used when they're
            // needed the next time.
            wxXmlResource& res = *wxXmlResource::Get();
            res.Unload(AddDataDir(orig_skin_filename));
            load_xrc_file_from_data_directory(res, DefaultView().ResourceFileName());
            }

        UpdateViews();
        }
}

void Skeleton::UponTestAppStatus(wxCommandEvent&)
{
    status()         << "Test status() ."         << LMI_FLUSH;
}

void Skeleton::UponTestAppWarning(wxCommandEvent&)
{
    warning()        << "Test warning() ."        << LMI_FLUSH;
}

void Skeleton::UponTestAppHobsons(wxCommandEvent&)
{
    hobsons_choice() << "Test hobsons_choice() ." << LMI_FLUSH;
}

void Skeleton::UponTestAppFatal(wxCommandEvent&)
{
    fatal_error()    << "Test fatal_error() ."    << LMI_FLUSH;
}

void Skeleton::UponTestAppStandardException(wxCommandEvent&)
{
    throw std::runtime_error("Test a standard exception.");
}

void Skeleton::UponTestAppArbitraryException(wxCommandEvent&)
{
    throw "Test an arbitrary exception.";
}

void Skeleton::UponTestLibStatus(wxCommandEvent&)
{
    test_status();
}

void Skeleton::UponTestLibWarning(wxCommandEvent&)
{
    test_warning();
}

void Skeleton::UponTestLibHobsons(wxCommandEvent&)
{
    test_hobsons_choice();
}

void Skeleton::UponTestLibFatal(wxCommandEvent&)
{
    test_fatal_error();
}

void Skeleton::UponTestLibStandardException(wxCommandEvent&)
{
    test_standard_exception();
}

void Skeleton::UponTestLibArbitraryException(wxCommandEvent&)
{
    test_arbitrary_exception();
}

/// Test catastrophic-error report.
///
/// This error occurs only when normal error reporting is impossible;
/// it is internal to 'alert.cpp', so no corresponding application-
/// level UponTestAppCatastropheReport() can be written.

void Skeleton::UponTestLibCatastropheReport(wxCommandEvent&)
{
    test_catastrophe_report();
}

void Skeleton::UponTestDateConversions(wxCommandEvent&)
{
    TestDateConversions();
}

void Skeleton::UponTestFloatingPointEnvironment(wxCommandEvent&)
{
    status() << "Begin test of floating-point environment." << std::flush;

    warning()
        << "Expect 'Resetting floating-point control word.' on statusbar."
        << std::flush
        ;
    x87_control_word(0x027f);
    wxMilliSleep(500); wxSafeYield();
    LMI_ASSERT(fenv_is_valid());

    warning() << "Expect statusbar to be cleared." << std::flush;
    status() << "" << std::flush;
    wxMilliSleep(500); wxSafeYield();

    warning()
        << "Expect a messagebox complaining about '0x007f',"
        << " and 'Resetting floating-point control word.' on statusbar."
        << std::flush
        ;
    x87_control_word(0x007f);
    wxMilliSleep(500); wxSafeYield();

    warning() << "Expect statusbar to be cleared." << std::flush;
    status() << "" << std::flush;
    wxMilliSleep(500); wxSafeYield();

    {
    fenv_guard fg;
    warning()
        << "Test '0x027f' as if in guarded calculations."
        << " Expect a messagebox complaining about that."
        << std::flush
        ;
    x87_control_word(0x027f);
    wxMilliSleep(500); wxSafeYield();
    LMI_ASSERT(!fenv_is_valid());
    }
    LMI_ASSERT(fenv_is_valid());

    {
    fenv_guard fg;
    warning()
        << "Test '0x007f' as if in guarded calculations."
        << " Expect a messagebox complaining about that."
        << std::flush
        ;
    x87_control_word(0x007f);
    wxMilliSleep(500); wxSafeYield();
    LMI_ASSERT(!fenv_is_valid());
    }
    LMI_ASSERT(fenv_is_valid());

    status() << "End test of floating-point environment." << std::flush;
}

/// Test custom handler UponPaste().
///
/// See:
///   http://savannah.nongnu.org/task/?5224

void Skeleton::UponTestPasting(wxCommandEvent&)
{
    InputSequenceEntry* z = new InputSequenceEntry(frame_, wxID_ANY, "Testing...");
    LMI_ASSERT(z);
    wxTextCtrl& t = z->text_ctrl();

    ClipboardEx::SetText("1\r\n2\r\n3\r\n");
    t.SetSelection(-1L, -1L);
    t.Paste();
    if("1;2;3" != t.GetValue())
        {
        warning() << "'1;2;3' != '" << t.GetValue() << "'" << LMI_FLUSH;
        }

    ClipboardEx::SetText("X\tY\tZ\t");
    t.SetSelection(-1L, -1L);
    t.Paste();
    if("X;Y;Z" != t.GetValue())
        {
        warning() << "'X;Y;Z' != '" << t.GetValue() << "'" << LMI_FLUSH;
        }

    z->Destroy();
    status() << "Pasting test finished." << std::flush;
}

/// SOMEDAY !! Cancelling the wxGetTextFromUser() dialog causes it to
/// return an empty string. It might be nicer to use a more elaborate
/// facility that exits immediately in that case, because wxExecute()
/// asserts that its first argument is nonempty in wx's debug mode.
/// However, in the present implementation, it would be wrong to exit
/// immediately: that would mask any such side effects and make it
/// impossible to use this function to test the consequences of
/// attempting to execute an empty command.

void Skeleton::UponTestSystemCommand(wxCommandEvent&)
{
    wxString const w = wxGetTextFromUser
        ("Type a command."
        ,"Test system_command()"
        ,""
        ,&TopWindow()
        );
    std::string const z(w.c_str());
    system_command(z);
}

/// Periodically test the floating-point control word when no critical
/// calculation is being performed. If some rogue dll has changed it
/// to the undesirable but nonegregious value 0x027f, then reset it,
/// displaying a message on the statusbar; if it has been changed to
/// any other value, which could interfere with the orderly operation
/// of the program or even cause a crash, then reset it and pop up a
/// message box.
///
/// If an fenv_guard object exists, do nothing: in that case, some
/// critical calculation is being performed, so resetting the control
/// word would prevent the fenv_guard object from detecting a change
/// when any value but 0x037f is unacceptable.

void Skeleton::UponTimer(wxTimerEvent&)
{
    if(0 == fenv_guard::instance_count())
        {
        if(!fenv_is_valid())
            {
            status() << "Resetting floating-point control word. " << std::flush;
            }
        fenv_validate(e_fenv_indulge_0x027f);
        }
}

// WX !! The wx exception-handling code doesn't seem to permit
// graceful handling here.
//
void Skeleton::OnUnhandledException()
{
    wxSafeShowMessage("Fatal error", "Terminating due to unhandled exception.");
}

void Skeleton::UponUpdateInapplicable(wxUpdateUIEvent& e)
{
    e.Enable(false);
}

void Skeleton::UponWindowCascade(wxCommandEvent&)
{
    frame_->Cascade();
}

void Skeleton::UponWindowNext(wxCommandEvent&)
{
    frame_->ActivateNext();
}

void Skeleton::UponWindowPrevious(wxCommandEvent&)
{
    frame_->ActivatePrevious();
}

void Skeleton::UponWindowTileHorizontally(wxCommandEvent&)
{
    frame_->Tile(wxHORIZONTAL);
}

void Skeleton::UponWindowTileVertically(wxCommandEvent&)
{
#if wxCHECK_VERSION(2,6,0)
    frame_->Tile(wxVERTICAL);
#else  // !wxCHECK_VERSION(2,6,0)
    warning()
        << "Vertical tiling not supported in this old wx version."
        << LMI_FLUSH
        ;
#endif // !wxCHECK_VERSION(2,6,0)
}

bool Skeleton::ProcessCommandLine()
{
    // TRICKY !! Some long options are aliased to unlikely octal values.
    static Option long_options[] =
      {
        {"ash_nazg"     ,NO_ARG   ,0 ,001 ,0 ,"ash nazg durbatulûk"},
        {"ash_naz"      ,NO_ARG   ,0 ,003 ,0 ,"fraud"},
        {"help"         ,NO_ARG   ,0 ,'h' ,0 ,"display this help and exit"},
        {"mellon"       ,NO_ARG   ,0 ,002 ,0 ,"pedo mellon a minno"},
        {"mello"        ,NO_ARG   ,0 ,003 ,0 ,"fraud"},
        {"pyx"          ,REQD_ARG ,0 ,'x' ,0 ,"for docimasy"},
        {"file"         ,REQD_ARG ,0 ,'f' ,0 ,"input file to run"},
        {"data_path"    ,REQD_ARG ,0 ,'d' ,0 ,"path to data files"},
        {"print_db"     ,NO_ARG   ,0 ,'p' ,0 ,"print product databases"},
        {"prospicience" ,REQD_ARG ,0 ,004 ,0 ,"validation date"},
        {0              ,NO_ARG   ,0 ,0   ,0 ,""}
      };

    bool show_help        = false;

    std::vector<std::string> input_files;

    int option_index = 0;
    GetOpt getopt_long
        (argc
        ,argv
        ,""
        ,long_options
        ,&option_index
        ,true
        );

    int c;
    while(EOF != (c = getopt_long()))
        {
        switch(c)
            {
            case 001:
                {
                global_settings::instance().set_ash_nazg(true);
                }
                break;

            case 002:
                {
                global_settings::instance().set_mellon(true);
                }
                break;

            case 004:
                {
                std::istringstream iss(getopt_long.optarg);
                int ymd_as_int;
                iss >> ymd_as_int;
                if(!iss || !iss.eof())
                    {
                    warning() << "Invalid prospicience option value '"
                              << getopt_long.optarg
                              << "' (must be in YYYYMMDD format)."
                              << std::flush
                              ;
                    }
                else
                    {
                    global_settings::instance().set_prospicience_date
                        (calendar_date(ymd_t(ymd_as_int))
                        );
                    }
                }
                break;

            case 'd':
                {
                global_settings::instance().set_data_directory
                    (getopt_long.optarg
                    );
                }
                break;

            case 'f':
                {
                LMI_ASSERT(nullptr != getopt_long.optarg);
                input_files.push_back(getopt_long.optarg);
                }
                break;

            case 'h':
                {
                show_help = true;
                }
                break;

            case 'p':
                {
                print_databases();
                }
                break;

            case 'x':
                {
                global_settings::instance().set_pyx(getopt_long.optarg);
                if(contains(global_settings::instance().pyx(), "system_testing"))
                    {
                    global_settings::instance().set_regression_testing(true);
                    }
                }
                break;

            case '?':
                {
                warning() << "Unrecognized option '";
                int offset = getopt_long.optind - 1;
                if(0 < offset)
                    {
                    warning() << getopt_long.nargv[offset];
                    }
                warning() << "'." << std::flush;
                }
                break;

            default:
                {
                warning()
                    << "Unrecognized option character '"
                    << c
                    << "'."
                    << std::flush
                    ;
                }
            }
        }

    if((c = getopt_long.optind) < argc)
        {
        warning() << "Unrecognized parameters:\n";
        while(c < argc)
            {
            warning() << "  '" << argv[c++] << "'\n";
            }
        warning() << std::flush;
        }

    if(show_help)
        {
        std::ostringstream oss;
        getopt_long.usage(oss);
        wxMessageBox(oss.str(), "Command-line options");
        return false;
        }

    if (!input_files.empty())
        {
        // Can't open files until main window is initialized.
        CallAfter(&Skeleton::OpenCommandLineFiles, input_files);
        }

    return true;
}

void Skeleton::OpenCommandLineFiles(std::vector<std::string> const& files)
{
    LMI_ASSERT(doc_manager_);

    typedef std::vector<std::string>::const_iterator vsci;
    for(vsci i = files.begin(); i != files.end(); ++i)
        {
        if(!doc_manager_->CreateDocument(*i, wxDOC_SILENT))
            {
            warning()
                << "Document '"
                << *i
                << "' specified on command line couldn't be opened."
                << LMI_FLUSH
                ;
            }
        }
}

void Skeleton::UpdateViews()
{
    wxBusyCursor wait;
    wxWindowList const& wl = frame_->GetChildren();
    for(wxWindowList::const_iterator i = wl.begin(); i != wl.end(); ++i)
        {
        wxDocMDIChildFrame const* c = dynamic_cast<wxDocMDIChildFrame*>(*i);
        if(c)
            {
            IllustrationView* v = dynamic_cast<IllustrationView*>(c->GetView());
            if(v)
                {
                v->DisplaySelectedValuesAsHtml();
                }
            }
        }
}
<|MERGE_RESOLUTION|>--- conflicted
+++ resolved
@@ -29,11 +29,7 @@
 // implementation, modifying it in 2002 and the later years given in
 // the copyright notice above.
 
-<<<<<<< HEAD
-#include "pchfile.hpp"
-=======
 #include "pchfile_wx.hpp"
->>>>>>> 23996cea
 
 #include "skeleton.hpp"
 
