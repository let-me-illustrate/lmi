--- conflicted
+++ resolved
@@ -366,25 +366,11 @@
     [AC_MSG_ERROR([Boost headers not found, $errmsg])]
 )
 
-<<<<<<< HEAD
 AC_CHECK_HEADER([boost/math/special_functions/expm1.hpp],
     [],
     [AC_MSG_ERROR([Boost version with boost::math::expm1() required, $errmsg])]
 )
 
-dnl By default no particular toolkit suffix should be needed when linking
-dnl against boost libraries. Except for mingw where it seems to be
-dnl required. Because under mingw default installation does _not_ create
-dnl a symbolic link without the tollkit suffix (-mgw), at least
-dnl for the version 1.33.1. Therefore explicitly set it if no toolkit specified.
-if test "x$lmi_boost_toolkit" = "x"; then
-    if test "x$USE_MINGW32" = "x1"; then
-        lmi_boost_toolkit=mgw
-    fi
-fi
-
-=======
->>>>>>> e38cab2b
 dnl The default boost library name should be used unless otherwise specified
 dnl via --with-boost-tookit options, in which case we need to add
 dnl toolkit suffix to the library name (example -lboost_filesystem-gcc-mt).
