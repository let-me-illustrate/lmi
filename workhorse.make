# Main lmi makefile, invoked by 'GNUmakefile'.
#
# Copyright (C) 2005, 2006, 2007, 2008, 2009, 2010, 2011, 2012, 2013, 2014, 2015, 2016, 2017 Gregory W. Chicares.
#
# This program is free software; you can redistribute it and/or modify
# it under the terms of the GNU General Public License version 2 as
# published by the Free Software Foundation.
#
# This program is distributed in the hope that it will be useful,
# but WITHOUT ANY WARRANTY; without even the implied warranty of
# MERCHANTABILITY or FITNESS FOR A PARTICULAR PURPOSE.  See the
# GNU General Public License for more details.
#
# You should have received a copy of the GNU General Public License
# along with this program; if not, write to the Free Software Foundation,
# Inc., 51 Franklin St, Fifth Floor, Boston, MA 02110-1301, USA
#
# http://savannah.nongnu.org/projects/lmi
# email: <gchicares@sbcglobal.net>
# snail: Chicares, 186 Belle Woods Drive, Glastonbury CT 06033, USA

this_makefile := $(abspath $(lastword $(MAKEFILE_LIST)))

################################################################################

# This is not a top-level makefile.

ifeq (0,$(MAKELEVEL))
  $(error Don't use this as a top-level makefile)
endif

################################################################################

# Directives and such.

# The GNU make manual says:
#   "This is almost always what you want make to do,
#   but it is not historical practice; so for
#   compatibility, you must explicitly request it."

.DELETE_ON_ERROR:

################################################################################

# Default target.

# The default target is the first target by definition. But the
# dependencies desired here in turn depend on $(EXEEXT), which is
# defined in a configuration makefile that's included below, and that
# makefile has a target to prevent attempting to build it. To resolve
# that circularity, this target depends on another target that's
# defined after other makefiles are included.

.PHONY: all
all: effective_default_target

################################################################################

# Other makefiles included; makefiles not to be remade.

# Don't remake this file.

$(srcdir)/workhorse.make:: ;

# Configuration.

include $(srcdir)/configuration.make
$(srcdir)/configuration.make:: ;

# Automatic dependencies.

include $(srcdir)/autodependency.make
$(srcdir)/autodependency.make:: ;

# Objects.

include $(srcdir)/objects.make
$(srcdir)/objects.make:: ;

################################################################################

# Effective default target (described above under "Default target").

default_targets := \
  antediluvian_cgi$(EXEEXT) \
  antediluvian_cli$(EXEEXT) \
  libantediluvian$(SHREXT) \
  liblmi$(SHREXT) \
  lmi_cli_shared$(EXEEXT) \

# For targets that depend on wx, build type 'safestdlib' requires a
# compatible wx build, which is not yet available.

ifneq (safestdlib,$(findstring safestdlib,$(build_type)))
  default_targets += \
    lmi_wx_shared$(EXEEXT) \
    skeleton$(SHREXT) \
    wx_new$(SHREXT) \
    wx_test$(EXEEXT) \

endif

# The product_files target doesn't build with shared-library
# 'attributes'.
#
# TODO ?? The gpt server, however, is important; it needs work anyway.

ifeq (,$(USE_SO_ATTRIBUTES))
  default_targets += \
    bcc_ar$(EXEEXT) \
    bcc_cc$(EXEEXT) \
    bcc_ld$(EXEEXT) \
    bcc_rc$(EXEEXT) \
    elapsed_time$(EXEEXT) \
    generate_passkey$(EXEEXT) \
    ihs_crc_comp$(EXEEXT) \
    rate_table_tool$(EXEEXT) \

  ifneq (so_test,$(findstring so_test,$(build_type)))
    default_targets += \
      product_files$(EXEEXT) \

  endif
endif

.PHONY: effective_default_target
effective_default_target: $(default_targets)

################################################################################

ifeq (gcc,$(toolset))
  gcc_version := $(shell $(CXX) -dumpversion)
endif

# These are defined even for toolsets other than gcc.

gnu_cpp_version := $(shell $(GNU_CPP) -dumpversion)
gnu_cxx_version := $(shell $(GNU_CXX) -dumpversion)

ifeq      (3.4.4,$(gnu_cpp_version))
else ifeq (3.4.5,$(gnu_cpp_version))
else ifeq (4.9.1,$(gnu_cpp_version))
else ifeq (4.9.2,$(gnu_cpp_version))
else
  $(error Untested $(GNU_CPP) version '$(gnu_cpp_version)')
endif

ifeq      (3.4.4,$(gnu_cxx_version))
else ifeq (3.4.5,$(gnu_cxx_version))
else ifeq (4.9.1,$(gnu_cxx_version))
else ifeq (4.9.2,$(gnu_cxx_version))
else
  $(error Untested $(GNU_CXX) version '$(gnu_cxx_version)')
endif

################################################################################

# wx settings.

wx_dir := /opt/lmi/local/bin

wx_config_script := wx-config

# The conventional autotools usage...
ifeq (gcc,$(toolset))
  wx_config_cxxflags := $(shell $(wx_config_script) --cxxflags)
  wx_config_libs     := $(shell $(wx_config_script) --libs)
  wx_config_basename := $(shell $(wx_config_script) --basename)
  wx_config_version  := $(shell $(wx_config_script) --version)
  # [variables used to construct the names of wxCode libraries]
  wxcode_basename := $(shell echo $(wx_config_basename) | sed 's/^wx/wxcode/')
  wxcode_version  := $(shell echo $(wx_config_version) | sed 's/\.[0-9]*$$//')
endif
# ...combines options that we prefer to keep separate.

wx_include_paths := \
  $(shell \
    $(ECHO) $(wx_config_cxxflags) \
    | $(SED) \
      -e 's/^/ /' \
      -e 's/ -[^I][^ ]*//g' \
      -e 's/ -I/ /g' \
  )

wx_predefinitions := \
  $(shell \
    $(ECHO) $(wx_config_cxxflags) \
    | $(SED) \
      -e 's/^/ /' \
      -e 's/ -[^DU][^ ]*//g' \
  )

wx_library_paths := \
  $(shell \
    $(ECHO) $(wx_config_libs) \
    | $(SED) \
      -e 's/^/ /' \
      -e 's/ -[^L][^ ]*//g' \
      -e 's/ -L/ -L /g' \
  )

wx_libraries := \
  $(shell \
    $(ECHO) $(wx_config_libs) \
    | $(SED) \
      -e 's/^/ /' \
      -e 's/ -[^l][^ ]*//g' \
  )

# Target 'wx_config_check', and the variables that it alone uses,
# are experimental and may disappear in a future release.

wx_cxxflag_check := $(wx_include_paths) $(wx_predefinitions)
wx_cxxflag_check := $(subst -I ,-I,$(wx_cxxflag_check))
wx_cxxflag_check := $(subst -D ,-D,$(wx_cxxflag_check))
wx_cxxflag_check := $(subst -U ,-U,$(wx_cxxflag_check))
wx_libs_check    := $(wx_library_paths) $(wx_libraries)
wx_libs_check    := $(subst -L ,-L,$(wx_libs_check))
wx_libs_check    := $(subst -l ,-l,$(wx_libs_check))

.PHONY: wx_config_check
wx_config_check:
	@$(ECHO) wx_dir is $(wx_dir)
	@$(ECHO) wx_config_script is $(wx_config_script)
	@$(ECHO) Omitted from 'wx-config --cxxflags':
	@$(ECHO) $(filter-out $(wx_cxxflag_check),$(wx_config_cxxflags))
	@$(ECHO) Omitted from 'wx-config --libs':
	@$(ECHO) $(filter-out $(wx_libs_check),$(wx_config_libs))
	@$(ECHO) Result of 'wx-config --cxxflags':
	@$(ECHO) "  " $(wx_config_cxxflags)
	@$(ECHO) Result of 'wx-config --libs':
	@$(ECHO) "  " $(wx_config_libs)
	@$(ECHO) wx_include_paths is $(wx_include_paths)
	@$(ECHO) wx_predefinitions is $(wx_predefinitions)
	@$(ECHO) wx_library_paths is $(wx_library_paths)
	@$(ECHO) wx_libraries is $(wx_libraries)

################################################################################

# Location of include files and prerequisites.

# Prefer the 'vpath' directive to the $(VPATH) variable because
#  - it permits finer control; and
#  - $(VPATH) requires a platform-dependent path separator, which
#    makes it harder to write a cross-platform makefile.

# Directories set in $(overriding_include_directories) are searched
# before any others except the primary source directory. There seems
# to be no conventional name for such a variable: automake has
# deprecated $(INCLUDES) and recommends using $(CPPFLAGS) or a
# prefixed variant, but $(CPPFLAGS) can't do the right thing for
#   -D overrides, which must come at the end of a command, and
#   -I overrides, which must come at the beginning
# simultaneously, so distinct variables are necessary.

# Treat certain external libraries as collections of source files to
# be compiled and linked explicitly here, instead of building them
# separately and linking them as normal libraries. Rationale:
#
# boost: the build system provided is outlandish.
#
# cgicc: './configure && make' failed in the MSYS environment (though
# MSYS is no longer supported).
#
# xmlwrapp: the autotoolized build system doesn't support Comeau C++
# (or any other compiler but gcc) on msw.
#
# For msw at least, these libraries are somewhat arbitrarily placed in
#   /opt/lmi/third_party/
# while properly autotoolized libraries are installed in
#   /opt/lmi/local/
# ; see:
#   http://lists.gnu.org/archive/html/lmi/2006-10/msg00046.html
# for some discussion.

# A default installation places gnome xml-library headers here:
#  libxml2:  /usr/local/include/libxml2/libxml
#  libxslt:  /usr/local/include/libxslt
# Both those libraries provide '*-config' scripts that don't respect
# an overriding $(prefix): they apparently hardcode the paths above,
# so there's no point in calling them.

all_include_directories := \
<<<<<<< HEAD
  . \
  $(src_dir) \
  $(src_dir)/tools/pete-2.1.1 \
=======
  $(srcdir) \
  $(srcdir)/tools/pete-2.1.1 \
>>>>>>> 0328e057
  $(overriding_include_directories) \
  $(compiler_include_directory) \
  $(wx_include_paths) \
  /opt/lmi/third_party/include \
  /opt/lmi/third_party/src \
  /opt/lmi/local/include \
  /opt/lmi/local/include/libxml2 \

all_source_directories := \
  $(srcdir) \
  /opt/lmi/third_party/src/boost/libs/filesystem/src \
  /opt/lmi/third_party/src/boost/libs/regex/src \
  /opt/lmi/third_party/src/boost/libs/system/src \
  /opt/lmi/third_party/src/cgicc \

vpath lib%.a          $(CURDIR)
vpath %.o             $(CURDIR)

# Files whose names match 'my_%.cpp' are taken as product data files,
# which are overridden by any customized files found in a special
# directory.

vpath my_%.cpp        $(srcdir)/../products/src

vpath %.c             $(all_source_directories)
vpath %.cpp           $(all_source_directories)
vpath %.h             $(all_source_directories)
vpath %.hpp           $(all_source_directories)
vpath %.tpp           $(all_source_directories)
vpath %.xpp           $(all_source_directories)

vpath %.rc            $(all_source_directories)
vpath %.ico           $(srcdir)

vpath quoted_gpl      $(srcdir)
vpath quoted_gpl_html $(srcdir)

################################################################################

# Headers and template-instantiation files to test for physical closure.

# Only files in the source directory are tested. Files that reside
# elsewhere (e.g., headers accompanying libraries) are not tested.

# Exclude headers named 'config_*.hpp' or 'pchlist*.hpp': they are
# designed to signal errors if they are used separately. $(sort) is
# used here to remove duplicates, which are harmless but inefficient.

physical_closure_files := \
  $(sort \
    $(addsuffix .physical_closure,\
      $(filter-out config_%.hpp pchlist%.hpp,\
        $(notdir \
          $(wildcard \
            $(addprefix $(srcdir)/,*.h *.hpp *.tpp *.xpp \
            ) \
          ) \
        ) \
      ) \
    ) \
  ) \

################################################################################

# Warning options for gcc.

c_standard   := -std=c99
cxx_standard := -std=c++98

# Specify $(gcc_version_specific_warnings) last, in order to override
# other options.

ifeq (3.4.4,$(gcc_version))
  # Suppress spurious gcc-3.4.4 warnings:
  #   http://gcc.gnu.org/bugzilla/show_bug.cgi?id=22207
  gcc_version_specific_warnings := -Wno-uninitialized
else ifeq (3.4.5,$(gcc_version))
  # Suppress spurious gcc-3.4.5 warnings:
  #   http://gcc.gnu.org/bugzilla/show_bug.cgi?id=22207
  gcc_version_specific_warnings := -Wno-uninitialized
  # Fix "hello world":
  #   http://sourceforge.net/tracker/index.php?func=detail&aid=2373234&group_id=2435&atid=102435
  cxx_standard := -std=gnu++98
  # Use a correct snprintf() implementation:
  #   http://article.gmane.org/gmane.comp.gnu.mingw.user/27539
  cxx_standard += -posix
else ifneq (,$(filter $(gcc_version), 4.9.1 4.9.2))
  # See:
  #   http://lists.nongnu.org/archive/html/lmi/2015-12/msg00028.html
  #   http://lists.nongnu.org/archive/html/lmi/2015-12/msg00040.html
  # XMLWRAPP !! '-Wno-deprecated-declarations' needed for auto_ptr
  gcc_version_specific_warnings := \
    -Wno-conversion \
    -Wno-deprecated-declarations \
    -Wno-parentheses \
    -Wno-unused-local-typedefs \
    -Wno-unused-variable \

  cxx_standard := -std=c++11
endif

treat_warnings_as_errors := -pedantic-errors -Werror

gcc_common_warnings := \
  $(treat_warnings_as_errors) \
  -Wall \
  -Wcast-align \
  -Wconversion \
  -Wdeprecated-declarations \
  -Wdisabled-optimization \
  -Wextra \
  -Wimport \
  -Wmultichar \
  -Wpacked \
  -Wpointer-arith \
  -Wredundant-decls \
  -Wsign-compare \
  -Wundef \
  -Wwrite-strings \

# Some boost libraries treat 'long long' as part of the language,
# which it probably soon will be, so permit it now.

gcc_common_warnings += -Wno-long-long

gcc_c_warnings := \
  $(c_standard) \
  $(gcc_common_warnings) \
  -Wmissing-prototypes \

gcc_cxx_warnings := \
  $(cxx_standard) \
  $(gcc_common_warnings) \
  -Wctor-dtor-privacy \
  -Wdeprecated \
  -Wnon-template-friend \
  -Woverloaded-virtual \
  -Wpmf-conversions \
  -Winvalid-pch \
  -Wsynth \

# Too many warnings on correct code, e.g. exact comparison to zero:
#  -Wfloat-equal \

# WX !! The wx library triggers many diagnostics with the following
# 'extra' flags. This makefile used to inhibit these flags for source
# files that seemed to depend on wx according to a casual heuristic,
# but now they're inhibited by a #pragma in the PCH file that all wx-
# dependent TUs must include.

gcc_common_extra_warnings := \
  -Wcast-qual \

ifeq (safestdlib,$(findstring safestdlib,$(build_type)))
  ifeq (3.4.5,$(gcc_version))
    expression_template_0_test.o: gcc_common_extra_warnings += -Wno-unused-parameter
  endif
endif

# Boost didn't remove an unused parameter in this file, which also
# seems to contain a "maybe-uninitialized" variable--see:
#   http://lists.nongnu.org/archive/html/lmi/2016-12/msg00080.html

operations_posix_windows.o: gcc_common_extra_warnings += -Wno-unused-parameter
operations_posix_windows.o: gcc_common_extra_warnings += -Wno-maybe-uninitialized

# The boost regex library improperly defines "NOMINMAX":
#   http://lists.boost.org/Archives/boost/2006/03/102189.php
# at least in version 1.33.1, and there seems to be no easy workaround
# except to blow away all warning options and let a warning appear.
# This problem seems not to occur with gcc-4.x .

ifeq (3.4.5,$(gcc_version))
  static_mutex.o: gcc_common_extra_warnings :=
  static_mutex.o:          gcc_cxx_warnings :=
endif

# Boost normally makes '-Wundef' give spurious warnings:
#   http://aspn.activestate.com/ASPN/Mail/Message/boost/1822550
# but defining BOOST_STRICT_CONFIG:
#   http://www.boost.org/libs/config/config.htm#user_settable
# makes '-Wundef' usable, because boost-1.31.0 doesn't seem to need
# any workarounds for gcc-3.3+ . However, it gives a number of
# warnings with wx-2.5.4 (that have been fixed in a later version).

# Too many warnings for various boost libraries:
#  -Wold-style-cast \
#  -Wshadow \

# Too many warnings for libstdc++:
#  -Wunreachable-code \

# Since at least gcc-3.4.2, -Wmissing-prototypes is deprecated as
# being redundant for C++.

C_WARNINGS = \
  $(gcc_c_warnings) \
  $(gcc_common_extra_warnings) \
  $(gcc_version_specific_warnings) \

CXX_WARNINGS = \
  $(gcc_cxx_warnings) \
  $(gcc_common_extra_warnings) \
  $(gcc_version_specific_warnings) \

################################################################################

# Flags for tuning gcc.

# As this is written in 2012, lmi is often built on machines with less
# RAM per core than gcc wants. Experiments show that these flags cut
# gcc's RAM appetite by fifty percent, in return for a ten-percent
# speed penalty that can be overcome by increasing parallelism. There
# seems to be no need for them with gcc-4.x, which uses less RAM.

ifeq (gcc,$(toolset))
  ifeq (3.4.5,$(gcc_version))
    ggc_flags := --param ggc-min-expand=25 --param ggc-min-heapsize=32768
  endif
endif

################################################################################

# Build type governs
#  - optimization flags
#  - gprof
#  - libstdc++ debugging macros

# libstdc++ debugging macros

every_libstdcxx_warning_macro := \
  -D_GLIBCXX_DEBUG -D_GLIBCXX_DEBUG_PEDANTIC \

test_targets := unit_tests cgi_tests cli_tests

# Since gcc version 4.6, '-fomit-frame-pointer' has apparently been
# the default. Don't use that because it makes debugging difficult.
# See:
#   https://lists.gnu.org/archive/html/lmi/2016-06/msg00091.html

ifeq (gprof,$(findstring gprof,$(build_type)))
  optimization_flag := -O0 -fno-omit-frame-pointer
  gprof_flag := -pg
else
  ifeq (safestdlib,$(findstring safestdlib,$(build_type)))
    optimization_flag := -O0 -fno-omit-frame-pointer
    libstdcxx_warning_macros := $(every_libstdcxx_warning_macro)
  else
    optimization_flag := -O2 -fno-omit-frame-pointer
  endif
endif

# An overriding version of 'my_prod.cpp', which is used to create a
# nondistributable binary, contains so many large strings that, after
# consuming more than one CPU minute and 1 MiB of RAM, MinGW gcc-3.4.5
# produces a diagnostic such as
#   warning: NULL pointer checks disabled:
#   39933 basic blocks and 167330 registers
# Adding '-fno-delete-null-pointer-checks' to $(CPPFLAGS) might
# suffice to suppress the diagnostic, but this file actually doesn't
# need any optimization at all.
#
# The same problem was observed with 'my_db.cpp'. For good measure,
# all similarly-coded 'my_*.cpp' files are treated the same way.

my_unoptimizable_files := my_db.o my_fund.o my_prod.o my_rnd.o my_tier.o

$(my_unoptimizable_files): optimization_flag := -O0 -fno-omit-frame-pointer

# Blocking optimization in default $(CXXFLAGS) isn't enough, because
# it is too easily overridden by specifying $(CXXFLAGS) on the command
# line. This flag overrides such overrides:

$(my_unoptimizable_files): tutelary_flag := -O0 -fno-omit-frame-pointer

################################################################################

# Libraries and associated options.
#
# The link command promiscuously mentions libxml2 for all targets.
# Measurements show that this costs one-tenth of a second on
# reasonable hardware, and it saves the trouble of maintaining a list
# of which targets require which libraries.
#
# TODO ?? Consider refining it anyway, because it's unclean: libxml2
# isn't actually required for all targets.
#
# Rationale for freezing particular versions of third-party libraries:
# see topic:
#   "How can the Boost libraries be used successfully for important projects?"
# in this faq:
#   http://boost.org/more/faq.htm

REQUIRED_LIBS := \
  $(platform_boost_libraries) \
  $(platform_xmlwrapp_libraries) \
  $(platform_gnome_xml_libraries) \

wx_ldflags = \
  $(wx_library_paths) $(wx_libraries) \
  $(platform_gui_ldflags) \

wx_pdfdoc_ldflags := \
  -l$(wxcode_basename)_pdfdoc-$(wxcode_version)

################################################################################

# Flags.

# Define FLAGS variables recursively for greater flexibility: e.g., so
# that they reflect downstream conditional changes to the variables
# they're composed from.

debug_flag := -ggdb

# MinGW gcc-3.4.2 writes dwarf2 debug records if '-ggdb' is specified,
# but the version of gdb packaged with it expects stabs format.
#
ifeq (3.4.2,$(gcc_version))
  debug_flag := -g
  gcc_version_specific_warnings := -Wno-uninitialized
endif

pch_header := "<pchfile.hpp>"
$(wx_dependent_objects): pch_header := "<pchfile_wx.hpp>"


all:

ifneq (,$(USE_PCH))

.PHONY: pch
pch: pchfile.hpp.gch pchfile_wx.hpp.gch

%.hpp.gch: %.hpp
	$(CXX) -x c++-header -c $(ALL_CPPFLAGS) $(ALL_CXXFLAGS) $< -o$@

# Files are deemed to depend on wx iff they contain 'include *<wx/'.
# This heuristic isn't foolproof because wx headers might be included
# indirectly. Include an innocuous header like <wx/version.h> in files
# for which it fails.

pch_using_objects := \
  $(addsuffix .o,\
    $(basename \
      $(notdir \
        $(shell $(GREP) \
          --files-with-matches \
          'include "pchfile' \
          $(src_dir)/*.?pp \
        ) \
      ) \
    ) \
  )

$(pch_using_objects): pch

actually_used_pch_flags := -DLMI_COMPILER_USES_PCH

endif # USE_PCH

CFLAGS = \
  $(ggc_flags) $(debug_flag) $(optimization_flag) $(gprof_flag) \

CXXFLAGS = \
  $(ggc_flags) $(debug_flag) $(optimization_flag) $(gprof_flag) \

LDFLAGS = \
  $(gprof_flag) \
  -Wl,-Map,$@.map \

# Explicitly disable the infelicitous auto-import default. See:
#   http://article.gmane.org/gmane.comp.gnu.mingw.user/19758
#     [2006-05-18T11:38:01Z from Earnie Boyd]
# Do not disable it for MinGW-w64, which seems to require it.

ifeq (3.4.5,$(gcc_version))
  LDFLAGS += -Wl,--disable-auto-import
endif

ifneq (,$(USE_SO_ATTRIBUTES))
  actually_used_lmi_so_attributes = -DLMI_USE_SO_ATTRIBUTES $(lmi_so_attributes)
endif

REQUIRED_CPPFLAGS = \
  $(addprefix -I , $(all_include_directories)) \
  $(lmi_wx_new_so_attributes) \
  $(actually_used_lmi_so_attributes) \
  $(platform_defines) \
  $(libstdcxx_warning_macros) \
  $(wx_predefinitions) \
  -DBOOST_STRICT_CONFIG \
  $(actually_used_pch_flags) \

REQUIRED_CFLAGS = \
  $(C_WARNINGS) \

REQUIRED_CXXFLAGS = \
  $(CXX_WARNINGS) \

REQUIRED_ARFLAGS = \
  -rus

# Boost filesystem library #includes additional file. Furthermore, there's
# a warning while compiling it.
$(boost_filesystem_objects): REQUIRED_CPPFLAGS += -I/opt/lmi/third_party/src/boost
$(boost_filesystem_objects): REQUIRED_CXXFLAGS += -Wno-error

# Prefer to invoke GNU 'ld' through the compiler frontends 'gcc' and
# 'g++' because that takes care of linking the required libraries for
# each language. Accordingly, pass GNU 'ld' options with '-Wl,'.

# Directories set in $(overriding_library_directories) are searched
# before any others except the current build directory. There seems
# to be no conventional name for such a variable: automake recommends
# $(LDADD) or a prefixed variant for both '-l' and '-L' options, but
# $(LDADD) can't do the right thing in all cases: e.g., to override a
# default mpatrol library with a custom build,
#   -L overrides must come at the beginning of a command, but
#   -l options must come at the end, so that mpatrol is linked last.
# That is, in the typical automake usage
#   $(LINK) $(LDFLAGS) $(OBJECTS) $(LDADD) $(LIBS)
# no single variable can be changed to produce
#   $(LINK) $(LDFLAGS) $(OBJECTS) -L custom_path $(LIBS) -l custom
# for a custom version of a library whose default version is already
# specified in $(LIBS). Thus, a distinct variable is necessary for
# path overrides, so distinct variables are necessary.

# Two subdirectories of /opt/lmi/local/
#   /opt/lmi/local/lib
#   /opt/lmi/local/bin
# are placed on the link path in order to accommodate msw dlls, for
# which no canonical location is clearly specified by FHS, because
# they're both binaries and libraries in a sense. These two
# subdirectories seem to be the most popular choices, and usage
# varies, at least for msw:
#  - wx-2.7.0 built with autotools puts its dll in lib/
#  - libxml2 and libxslt put their dlls in bin/
# It is crucial to list these two subdirectories in exactly the order
# given. If they were specified in reverse order, then gnu 'ld' would
# find a dll before its import library, which latter would therefore
# be ignored--and that prevented mpatrol from working correctly.

all_library_directories := \
  . \
  $(overriding_library_directories) \
  /opt/lmi/local/lib \
  /opt/lmi/local/bin \

EXTRA_LDFLAGS :=

REQUIRED_LDFLAGS = \
  $(addprefix -L , $(all_library_directories)) \
  $(EXTRA_LDFLAGS) \
  $(REQUIRED_LIBS) \

# The '--use-temp-file' windres option seems to be often helpful and
# never harmful. The $(subst) workaround for '-I' isn't needed with
#   GNU windres 2.15.91 20040904
# and later versions, but is needed with
#   GNU windres 2.13.90 20030111
# and earlier versions. The $(subst) workaround for '-mno-cygwin' is
# needed as long as
#  - that option is included in $(ALL_CPPFLAGS), as it apparently
#      should be because it affects the preprocessor; and
#  - $(ALL_CPPFLAGS) is passed to 'windres', which seems common; and
#  - 'windres' doesn't gracefully ignore that option.

REQUIRED_RCFLAGS = \
  $(subst -mno-cygwin,,$(subst -I,--include-dir ,$(ALL_CPPFLAGS))) \
  --use-temp-file \

# To create msw import libraries, use '-Wl,--out-implib,$@.a'. There
# seems to be no advantage to that anymore as of 2005-01, but keeping
# the ancient incantation in a comment here does no harm.

ALL_ARFLAGS  = $(REQUIRED_ARFLAGS)  $(ARFLAGS)
ALL_CPPFLAGS = $(REQUIRED_CPPFLAGS) $(CPPFLAGS)
ALL_CXXFLAGS = $(REQUIRED_CXXFLAGS) $(CXXFLAGS) $(tutelary_flag)
ALL_CFLAGS   = $(REQUIRED_CFLAGS)   $(CFLAGS)   $(tutelary_flag)
ALL_LDFLAGS  = $(REQUIRED_LDFLAGS)  $(LDFLAGS)
ALL_RCFLAGS  = $(REQUIRED_RCFLAGS)  $(RCFLAGS)

################################################################################

# Pattern rules.

%.o: %.c
	$(CC)  $(MAKEDEPEND_FLAGS) -c $(ALL_CPPFLAGS) $(ALL_CFLAGS)   $< -o$@
	$($(MAKEDEPEND_COMMAND))

%.o: %.cpp
	$(CXX) $(MAKEDEPEND_FLAGS) -c $(ALL_CPPFLAGS) $(ALL_CXXFLAGS) $< -o$@
	$($(MAKEDEPEND_COMMAND))

%.o: %.rc
	$(RC) -o $@ $(ALL_RCFLAGS) -i $<
	$(MAKEDEPEND_NON_GCC_COMMAND)

%$(EXEEXT):
	$(LD) -o $@ $^ $(ALL_LDFLAGS)
	$(POST_LINK_COMMAND)

%$(SHREXT):
	$(LD) -o $@ -shared $^ $(ALL_LDFLAGS)

%.a:
	$(AR) $(ALL_ARFLAGS) $@ $^

# TODO ?? Should target-specific dependencies reside in 'objects.make'
# instead?

# Define USE_SO_ATTRIBUTES to use shared-library 'attributes'.
#
# Such attributes are no longer needed for gcc-3.something. Omitting
# them makes building slightly more efficient--see
#   http://article.gmane.org/gmane.comp.gnu.mingw.user/14751
#     [2005-01-18T01:09:29Z from Greg Chicares]
# The most important benefit of omitting them is that static and
# shared libraries can then be built from the same object files.
#
# On the other hand, gcc-4.x uses a deliberately similar method for
# ELF symbol visibility, a feature for which significant benefits are
# claimed:
#   http://www.nedprod.com/programs/gccvisibility.html
# And dll attributes would still be necessary for other toolsets,
# which therefore aren't fully supported yet.
#
# However, 'libwx_new.a' continues to use classic dll attributes,
# because there's never a reason to build it as a static library.

lib%.a              : lmi_so_attributes :=
lib%$(SHREXT)       : lmi_so_attributes := -DLMI_BUILD_SO

wx_new$(SHREXT)     : EXTRA_LDFLAGS :=

                      lmi_wx_new_so_attributes := -DLMI_WX_NEW_USE_SO
wx_new$(SHREXT)     : lmi_wx_new_so_attributes := -DLMI_WX_NEW_BUILD_SO

liblmi.a liblmi$(SHREXT): EXTRA_LDFLAGS :=
liblmi.a liblmi$(SHREXT): $(lmi_common_objects)
libantediluvian.a libantediluvian$(SHREXT): $(antediluvian_common_objects)

# TODO ?? 'lmi*' targets can be built either with a shared or a static
# 'lmi' library. Choose one, or support both.

lmi_wx_monolithic$(EXEEXT): EXTRA_LDFLAGS := $(wx_ldflags)
lmi_wx_monolithic$(EXEEXT): $(lmi_wx_objects) $(lmi_common_objects) wx_new$(SHREXT)

# '-DLMI_BUILD_SO' would be incorrect here, even though a shared
# library is being built. The 'LMI_*_SO' macros are used only in
# source files that are unrelated to wx, and that are therefore not
# part of $(skeleton_objects).
skeleton$(SHREXT): lmi_so_attributes := -DLMI_USE_SO
skeleton$(SHREXT): EXTRA_LDFLAGS := $(wx_pdfdoc_ldflags) $(wx_ldflags)
skeleton$(SHREXT): $(skeleton_objects) liblmi$(SHREXT) wx_new$(SHREXT)

lmi_wx_shared$(EXEEXT): lmi_so_attributes := -DLMI_USE_SO
lmi_wx_shared$(EXEEXT): EXTRA_LDFLAGS := $(wx_ldflags)
lmi_wx_shared$(EXEEXT): $(lmi_wx_objects) skeleton$(SHREXT) liblmi$(SHREXT)

lmi_wx_static$(EXEEXT): EXTRA_LDFLAGS := $(wx_ldflags)
lmi_wx_static$(EXEEXT): $(lmi_wx_objects) $(skeleton_objects) liblmi.a wx_new$(SHREXT)

lmi_cli_monolithic$(EXEEXT): $(cli_objects) $(lmi_common_objects)

lmi_cli_shared$(EXEEXT): lmi_so_attributes := -DLMI_USE_SO
lmi_cli_shared$(EXEEXT): $(cli_objects) liblmi$(SHREXT)

lmi_cli_static$(EXEEXT): $(cli_objects) liblmi.a

antediluvian_cgi$(EXEEXT): lmi_so_attributes := -DLMI_USE_SO
antediluvian_cgi$(EXEEXT): $(cgi_objects) libantediluvian$(SHREXT)

antediluvian_cli$(EXEEXT): lmi_so_attributes := -DLMI_USE_SO
antediluvian_cli$(EXEEXT): $(cli_objects) libantediluvian$(SHREXT)

antediluvian_cli_monolithic$(EXEEXT): $(cli_objects) $(antediluvian_common_objects)

wx_new$(SHREXT): wx_new.o

wx_test$(EXEEXT): lmi_so_attributes := -DLMI_USE_SO
wx_test$(EXEEXT): EXTRA_LDFLAGS := $(wx_ldflags)
wx_test$(EXEEXT): $(wx_test_objects) skeleton$(SHREXT) liblmi$(SHREXT)

# TODO ?? This needs a corresponding test target.
lmi_cgi$(EXEEXT): $(cgi_objects) $(lmi_common_objects)

lmi_msw_res.o: lmi.ico

################################################################################

# Install.

# TODO ?? This line
#   $(CP) --preserve --update $^
# isn't quite right: running 'make install build_type=[...]' with
# different build_types and picking the latest version of each
# component can produce a mismatched set.

# SOMEDAY !! Follow the GNU Coding Standards
#   https://www.gnu.org/prep/standards/html_node/Directory-Variables.html
# more closely, changing the value of $(datadir), and perhaps using
# some other standard directories that are commented out for now.

prefix         := /opt/lmi
# parent directory for machine-specific binaries
exec_prefix    := $(prefix)
# binaries that users can run
bindir         := $(exec_prefix)/bin
# binaries that administrators can run
#sbindir        := $(exec_prefix)/sbin
# binaries run by programs
#libexecdir     := $(exec_prefix)/libexec
# parent directory for read-only architecture-independent data files
datarootdir    := $(prefix)/share
# idiosyncratic read-only architecture-independent data files
# GNU standard default:
# datadir        := $(datarootdir)
# nonstandard value used for now:
datadir        := $(exec_prefix)/data
# read-only data files that pertain to a single machine
#sysconfdir     := $(prefix)/etc
# architecture-independent data files which the programs modify while they run
#sharedstatedir := $(prefix)/com
# data files which the programs modify while they run
#localstatedir  := $(prefix)/var
# data files which the programs modify while they run, persisting until reboot
#runstatedir    := $(localstatedir)/run
# headers
#includedir     := $(prefix)/include
docdir         := $(datarootdir)/doc/lmi
htmldir        := $(docdir)
#libdir         := $(exec_prefix)/lib
# srcdir: set to $(CURDIR) upstream; no GNU default value

# no GNU standard for 'test' or 'touchstone': directory names therefore
# contain '_' for distinction and clarity
test_dir       := $(exec_prefix)/test
touchstone_dir := $(exec_prefix)/touchstone

data_files := \
  $(wildcard $(addprefix $(srcdir)/,*.ico *.png *.xml *.xrc *.xsd *.xsl)) \

help_files := \
  $(wildcard $(addprefix $(srcdir)/,*.html)) \

.PHONY: install
install: $(default_targets)
	+@[ -d $(exec_prefix)    ] || $(MKDIR) --parents $(exec_prefix)
	+@[ -d $(bindir)         ] || $(MKDIR) --parents $(bindir)
	+@[ -d $(datadir)        ] || $(MKDIR) --parents $(datadir)
	+@[ -d $(test_dir)       ] || $(MKDIR) --parents $(test_dir)
	+@[ -d $(touchstone_dir) ] || $(MKDIR) --parents $(touchstone_dir)
	@$(CP) --preserve --update $^ $(bindir)
	@$(CP) --preserve --update $(data_files) $(datadir)
	@$(CP) --preserve --update $(help_files) $(datadir)
	@[ -z "$(compiler_runtime_files)" ] \
	  || $(CP) --preserve --update $(compiler_runtime_files) /opt/lmi/local/bin
ifeq (,$(USE_SO_ATTRIBUTES))
	@cd $(datadir); $(PERFORM) $(bindir)/product_files$(EXEEXT)
else
	@$(ECHO) "Can't build product_files$(EXEEXT) with USE_SO_ATTRIBUTES."
endif

################################################################################

# Archive data files. Designed for maintainer use only.

data_archive_name := lmi-data-$(yyyymmddhhmm).tar

shared_data_files = \
  qx_ann.dat \
  qx_ann.ndx \
  qx_cso.dat \
  qx_cso.ndx \
  qx_ins.dat \
  qx_ins.ndx \
  sample.dat \
  sample.database \
  sample.funds \
  sample.ndx \
  sample.policy \
  sample.rounding \
  sample.strata \

.PHONY: archive_shared_data_files
archive_shared_data_files:
	cd $(datadir)/..; \
	$(TAR) \
	  --create \
	  --file=$(data_archive_name) \
	  --verbose \
	  $(addprefix data/,$(shared_data_files)); \
	$(BZIP2) $(data_archive_name); \

################################################################################

# End-user package for msw. No such thing is needed for posix.
#
# Eventually a source archive will be included automatically.

# To create a customized package, override:
#  - fardel_name
#  - fardel_dir
#  - fardel_date_script
#  - extra_fardel_binaries
#  - extra_fardel_files
#  - extra_fardel_checksummed_files

fardel_name := lmi-$(yyyymmddhhmm)
fardel_dir  := $(prefix)/$(fardel_name)

# The obvious y2038 problem is ignored because any breakage it causes
# will be, well, obvious.

fardel_date_script := \
  d0=`$(DATE) +%Y-%m-01`; \
  d1=`$(DATE) --utc --date="$$d0 + 1 month " +%s`; \
  d2=`$(DATE) --utc --date="$$d0 + 2 months" +%s`; \
  j1=`expr 2440588 + $$d1 / 86400`; \
  j2=`expr 2440588 + $$d2 / 86400`; \
  printf "$$j1 $$j2" >expiry; \

# Several shared libraries are required by lmi, but there seems to be
# no straightforward way to discover their individual names because
# libtool virtualizes them. However, this is an issue only on msw,
# where, if lmi was installed by the script provided, lmi's own
# 'local/' directory should contain all required shared libraries and
# no others.

fardel_binaries := \
  $(bindir)/liblmi$(SHREXT) \
  $(bindir)/lmi_cli_shared$(EXEEXT) \
  $(bindir)/lmi_wx_shared$(EXEEXT) \
  $(bindir)/skeleton$(SHREXT) \
  $(bindir)/wx_new$(SHREXT) \
  $(bindir)/wx_test$(EXEEXT) \
  $(wildcard $(prefix)/local/bin/*$(SHREXT)) \
  $(wildcard $(prefix)/local/lib/*$(SHREXT)) \
  $(wildcard $(bindir)/product_files$(EXEEXT)) \
  $(extra_fardel_binaries) \

fardel_files := \
  $(addprefix $(datadir)/,$(shared_data_files)) \
  $(data_files) \
  $(help_files) \
  $(extra_fardel_files) \

# Sensitive files are authenticated at run time.
#
# Binary files other than 'md5sum$(EXEEXT)' are not authenticated
# because they aren't easily forged but are sizable enough to make
# authentication too slow. An incorrect version of any such file might
# be distributed by accident, but that problem would not be caught by
# generating an md5sum for the incorrect file. 'md5sum$(EXEEXT)' is
# however authenticated because replacing it with a program that
# always reports success would circumvent authentication.
#
# 'passkey' is derived from the md5sums of other files; computing its
# md5sum would therefore be pointless.
#
# Write wildcards verbatim here. The $(wildcard) function doesn't find
# files created by a target's own rules. Each of these wildcards must
# expand to something, because $(shared_data_files) contains at least
# one file of each given type.

extra_fardel_checksummed_files = \
  configurable_settings.xml \

fardel_checksummed_files = \
  $(extra_fardel_checksummed_files) \
  *.dat *.database *.funds *.ndx *.policy *.rounding *.strata \
  expiry \
  md5sum$(EXEEXT) \

.PHONY: fardel
fardel: install
	+@[ -d $(fardel_dir) ] || $(MKDIR) --parents $(fardel_dir)
	@$(MAKE) --file=$(this_makefile) --directory=$(fardel_dir) wrap_fardel
	@$(ECHO) "Created '$(fardel_name)' archive in '$(prefix)'."

# A native 'md5sum$(EXEEXT)' must be provided because lmi uses it for
# run-time authentication.
#
# $(CP) is used without '--update' so that custom extra files can
# replace defaults regardless of their datestamps.

.PHONY: wrap_fardel
wrap_fardel:
	@$(CP) $(prefix)/third_party/bin/md5sum$(EXEEXT) .
	@$(CP) $(datadir)/configurable_settings.xml .
	@$(CP) --preserve $(fardel_binaries) $(fardel_files) .
	@$(fardel_date_script)
	@$(MD5SUM) --binary $(fardel_checksummed_files) >validated.md5
	@$(PERFORM) $(bindir)/generate_passkey > passkey
	@$(TAR) \
	  --bzip2 \
	  --create \
	  --directory=$(prefix) \
	  --file=$(prefix)/$(fardel_name).tar.bz2 \
	  $(fardel_name)

################################################################################

# Tests.

.PHONY: test
test: $(test_targets)

# Some 'antediluvian' test targets require a '.policy' to exist even
# though they don't actually read its contents.

$(test_targets): eraseme.policy

eraseme.policy:
	@$(TOUCH) $@

################################################################################

# Test data.

sample.cns: $(srcdir)/sample.cns
	$(CP) --preserve --update $< .

sample.ill: $(srcdir)/sample.ill
	$(CP) --preserve --update $< .

test_data := \
  sample.cns \
  sample.ill \

################################################################################

# Configurable settings.

# If this file:
#   /etc/opt/lmi/configurable_settings.xml
# exists, it overrides files with the same name in other directories.
# Developers may have reason to prefer that it not exist; therefore,
# local copies are provided for as needed.

configurable_settings.xml:
	@$(CP) --preserve --update $(datadir)/$@ .

################################################################################

# Unit tests.

# Use '--output-sync=recurse' so that the output of each test is
# written as a separate block even though the tests are run in
# parallel. Each block is written when its test ends, so the order
# of the blocks is indeterminate. When tests are run in parallel,
# their internal timings may be less accurate because of competition
# for resources other than CPUs. Tests can of course be run in series
# simply by not specifying '--jobs=' on the command line; that is
# advisable if output is written to logs which are to be compared,
# e.g., to determine whether timings have changed.

.PHONY: unit_tests
unit_tests: $(test_data)
	@-$(MAKE) --file=$(this_makefile) build_unit_tests
	@ $(MAKE) --file=$(this_makefile) --output-sync=recurse run_unit_tests

.PHONY: build_unit_tests
build_unit_tests: configurable_settings.xml $(unit_test_targets)

.PHONY: unit_tests_not_built
unit_tests_not_built:
	@$(ECHO) "List of unit-test targets that did not build successfully:"
	@$(ECHO) $(filter-out $(shell $(LS) -1 *$(EXEEXT)),$(unit_test_targets))
	@$(ECHO) "List ends."

.PHONY: run_unit_tests
run_unit_tests: unit_tests_not_built $(addsuffix -run,$(unit_test_targets))

.PHONY: %$(EXEEXT)-run
%$(EXEEXT)-run:
	@printf "\nRunning $*:\n"
	@-$(PERFORM) ./$* --accept

################################################################################

# Test command-line interface.

cli_subtargets := cli_tests_init cli_selftest $(addprefix cli_test-,$(test_data))

$(cli_subtargets): $(datadir)/configurable_settings.xml

# Use '--jobs=1' to force tests to run in series: running them in
# parallel would scramble their output. Using '--output-sync=recurse'
# would prevent scrambling, but would not preserve the order of the
# tests; that alternative is not chosen because a uniform order makes
# visual inspection a little easier, while the tests are so fast that
# parallelism affords no palpable advantage.
#
# Ignore the "disabling jobserver mode" warning.

.PHONY: cli_tests
cli_tests: $(test_data) antediluvian_cli$(EXEEXT) lmi_cli_shared$(EXEEXT)
	@$(MAKE) --file=$(this_makefile) --jobs=1 $(cli_subtargets)

.PHONY: cli_tests_init
cli_tests_init:
	@$(ECHO) Test command line interface:

# Run the self test once, discarding the results, just to get the
# program into the disk cache. Then run it again and report results.

self_test_options := --accept --data_path=$(datadir) --selftest

.PHONY: cli_selftest
cli_selftest:
	@$(PERFORM) ./antediluvian_cli$(EXEEXT) $(self_test_options) > /dev/null
	@$(PERFORM) ./antediluvian_cli$(EXEEXT) $(self_test_options)
	@$(PERFORM) ./lmi_cli_shared$(EXEEXT) $(self_test_options) > /dev/null
	@$(PERFORM) ./lmi_cli_shared$(EXEEXT) $(self_test_options)

cli_test-sample.ill: special_emission :=
cli_test-sample.cns: special_emission := emit_composite_only

.PHONY: cli_test-%
cli_test-%:
	@$(ECHO) Test $*:
	@$(PERFORM) ./lmi_cli_shared$(EXEEXT) \
	  --accept \
	  --data_path=$(datadir) \
	  --emit=$(special_emission),emit_text_stream,emit_quietly,emit_timings \
	  --file=$* \
	  | $(SED) -e '/milliseconds/!d'
	@$(PERFORM) ./lmi_cli_shared$(EXEEXT) \
	  --accept \
	  --data_path=$(datadir) \
	  --emit=$(special_emission),emit_text_stream,emit_quietly \
	  --file=$* \
	  >$*.touchstone
	@<$*.touchstone \
	  $(DIFF) \
	      --ignore-all-space \
	      --ignore-matching-lines='Prepared on' \
	      - $(srcdir)/$*.touchstone \
	  | $(WC)   -l \
	  | $(SED)  -e 's/^/  /' -e 's/$$/ errors/'

################################################################################

# Test common gateway interface.

# This lightweight test emulates what a webserver would do.

.PHONY: cgi_tests
cgi_tests: $(test_data) configurable_settings.xml antediluvian_cgi$(EXEEXT)
	@$(ECHO) Test common gateway interface:
	@$(PERFORM) ./antediluvian_cgi$(EXEEXT) --write_content_string > /dev/null
	@$(PERFORM) ./antediluvian_cgi$(EXEEXT) --enable_test <cgi.test.in >cgi.touchstone
	@<cgi.touchstone \
	  $(DIFF) \
	      --ignore-all-space \
	      --ignore-matching-lines='Prepared on' \
	      --ignore-matching-lines='Compiled at' \
	      --ignore-matching-lines=':[ 0-9]*milliseconds' \
	      - $(srcdir)/cgi.touchstone \
	  | $(WC)   -l \
	  | $(SED)  -e 's/^/  /' -e 's/$$/ errors/'

################################################################################

# System test.

# Output is compared with $(DIFF), which reports all textual
# discrepancies without regard to relevance; and also with
# 'ihs_crc_comp', which interprets '.test' files and calculates
# maximum relative and absolute errors for each file.
#
# Relative errors less than 1e-14 are ignored. Machine epsilon for an
# IEC 60559 double is 2.2204460492503131E-16 [C99 5.2.4.2.2/13], so
# that tolerance is about forty-five times epsilon. Experience has
# shown that the discrepancies thus ignored are never material, but
# larger discrepancies may be.

touchstone_md5sums := $(touchstone_dir)/md5sums

touchstone_exclusions := $(touchstone_md5sums) $(touchstone_dir)/ChangeLog

touchstone_files := \
  $(filter-out $(touchstone_exclusions),$(wildcard $(touchstone_dir)/*))

# Don't call md5sum with an empty $(touchstone_files) list, which would
# cause md5sum to wait indefinitely for input; instead, create an empty
# $(touchstone_md5sums) iff none exists, because this is a prerequisite
# of the 'system_test' target.

$(touchstone_md5sums): $(touchstone_files)
	@-[ -f "$@" ] || $(TOUCH) $@
	@-[ -n "$^" ] && cd $(touchstone_dir) && $(MD5SUM) --binary $(notdir $^) > $@
	@$(SORT) --key=2 --output=$@ $@

testdeck_suffixes    := cns ill ini inix mec gpt
test_result_suffixes := test test0 test1 monthly_trace.* mec.tsv mec.xml gpt.tsv gpt.xml

# These files summarize system-test results and their differences from
# results saved in $(touchstone_dir). Datestamps are embedded in their
# names to accumulate history in $(test_dir), which permits comparison
# across several versions. An undatestamped copy of the md5sums is
# made for storage in a version-control system (which naturally keeps
# historical versions in its own way).

system_test_analysis := $(test_dir)/analysis-$(yyyymmddhhmm)
system_test_diffs    := $(test_dir)/diffs-$(yyyymmddhhmm)
system_test_md5sums  := $(test_dir)/md5sums-$(yyyymmddhhmm)
system_test_md5sums2 := $(test_dir)/md5sums

%.cns:  test_emission := emit_quietly,emit_test_data
%.ill:  test_emission := emit_quietly,emit_test_data
%.ini:  test_emission := emit_quietly,emit_custom_0
%.inix: test_emission := emit_quietly,emit_custom_1
%.mec:  test_emission := emit_quietly,emit_test_data
%.gpt:  test_emission := emit_quietly,emit_test_data

dot_test_files =
%.cns: dot_test_files = $(basename $(notdir $@)).*test
%.ill: dot_test_files = $(basename $(notdir $@)).*test

# This must be a 'make' variable so that the targets it contains can
# be made PHONY.
#
# Use $(wildcard) here because its convenient 'nullglob' semantics are
# not portably available in the bourne shell.
#
# In the 'system_test' target, sort its contents iff $(LS) supports
# '--sort=size': parallel runs are slightly faster when the biggest
# jobs are started first.

testdecks := $(wildcard $(addprefix $(test_dir)/*., $(testdeck_suffixes)))

# Naming the output files would be more natural, but that's infeasible
# because $(test_emission) can be overridden implicitly in ways that a
# makefile cannot readily discern.

.PHONY: $(testdecks)
$(testdecks):
	@-$(PERFORM) $(bindir)/lmi_cli_shared$(EXEEXT) \
	  --accept \
	  --ash_nazg \
	  --data_path=$(datadir) \
	  --emit=$(test_emission) \
	  --pyx=system_testing \
	  --file=$@
	@$(MD5SUM) --binary $(basename $(notdir $@)).* >> $(system_test_md5sums)
	@for z in $(dot_test_files); \
	  do \
	    $(PERFORM) $(bindir)/ihs_crc_comp$(EXEEXT) $$z $(touchstone_dir)/$$z \
	    | $(SED) -e '/Summary.*max rel err/!d' -e "s/^ /$$z/" \
	    >> $(system_test_analysis); \
	  done

.PHONY: system_test
system_test: $(datadir)/configurable_settings.xml $(touchstone_md5sums) install
	@$(ECHO) System test:
	@$(RM) --force $(addprefix $(test_dir)/*., $(test_result_suffixes))
	@[ "$(strip $(testdecks))" != "" ] || ( $(ECHO) No testdecks. && false )
	@testdecks=`$(LS) --sort=size $(testdecks) || $(ECHO) $(testdecks)` \
	  && $(MAKE) --file=$(this_makefile) --directory=$(test_dir) $$testdecks
	@$(SORT) --output=$(system_test_analysis) $(system_test_analysis)
	@$(SORT) --key=2  --output=$(system_test_md5sums) $(system_test_md5sums)
	@$(CP) --preserve --update $(system_test_md5sums) $(system_test_md5sums2)
	@-< $(system_test_analysis) $(SED) \
	  -e '/rel err.*e-0*1[5-9]/d' \
	  -e '/abs.*0\.00.*rel/d' \
	  -e '/abs diff: 0 /d'
	@$(DIFF) --brief $(system_test_md5sums) $(touchstone_md5sums) \
	  && $(ECHO) "All `<$(touchstone_md5sums) $(WC) -l` files match." \
	  || $(MAKE) --file=$(this_makefile) system_test_discrepancies

.PHONY: system_test_discrepancies
system_test_discrepancies:
	@$(ECHO) "*** System test failed ***"
	@-$(DIFF) \
	    --brief \
	    --report-identical-files \
	    $(test_dir) \
	    $(touchstone_dir) \
	    > $(system_test_diffs) \
	  || true
	@-<$(system_test_diffs) \
	  $(SED) \
	    -e '/^Only in/d' \
	  | $(WC) -l \
	  | $(SED) -e 's/^\(.*\)$$/  \1 system-test files compared/'
	@-<$(system_test_diffs) \
	  $(SED) \
	    -e '/^Files.*are identical$$/!d' \
	  | $(WC) -l \
	  | $(SED) -e 's/^\(.*\)$$/  \1 system-test files match/'
	@-<$(system_test_diffs) \
	  $(SED) \
	    -e '/^Files.*are identical$$/d' \
	    -e '/^Only in/d' \
	  | $(WC) -l \
	  | $(SED) -e 's/^\(.*\)$$/  \1 system-test files differ/'
	@-<$(system_test_diffs) \
	  $(SED) \
	    -e '/^Only in.*touchstone:/!d' \
	    -e '/md5sums$$/d' \
	  | $(WC) -l \
	  | $(SED) -e 's/^\(.*\)$$/  \1 system-test files missing/'
	@$(ECHO) ...system test completed.

################################################################################

# Test headers and template-instantiation files for physical closure
# (see section 3.4 of Lakos, _Large-Scale C++ Software Design_).

# When a file passes the closure test, create an empty file with
# suffix '.physical_closure' in the build directory to record that
# success, and to prevent subsequent updates of this target from
# testing that file again unless it changes.

# Treat '.h' files as C++. Some C++ headers use that suffix, though
# this project's do not. By default, g++ reports closure defects with
# this simple technique, but gcc does not, probably because it strives
# for compatibility with pre-standard C. See
#   http://article.gmane.org/gmane.comp.gnu.mingw.user/20528
#     [2006-08-12T15:14:21Z from Greg Chicares]
# though, and
#   http://gcc.gnu.org/bugzilla/show_bug.cgi?id=28528
# which explains why that technique doesn't work for '.h' files with
# gcc versions in [3.4, 4.1].

physical_closure_files := \
    $(filter-out %.h.physical_closure,$(physical_closure_files))

# Changing one header may cause another that had the closure property
# to lose it, but the present test has no power to discover that. An
# autodependency mechanism could be created to fill that gap, but that
# would be gilding the lily: a nychthemeral build from scratch
# suffices to find closure problems before they can cause actual harm.

.PHONY: check_physical_closure
check_physical_closure: $(physical_closure_files)

%.physical_closure: %
	@$(GNU_CXX) \
	  -DLMI_IGNORE_PCH \
	  $(ALL_CPPFLAGS) $(ALL_CXXFLAGS) \
	  -x c++ -w -O0 -fsyntax-only $<
	@$(TOUCH) $@

################################################################################

# Remove EDG prelinker files. This is experimental and seems no panacea.

edg_prelinker_files := \
  $(wildcard *.ii *.ti) \

.PHONY: clean_edg
clean_edg:
	@-$(RM) --force $(edg_prelinker_files)

################################################################################

# Display selected variables.

.PHONY: show_flags
show_flags:
	@$(ECHO) ALL_CPPFLAGS            = '$(ALL_CPPFLAGS)'
	@$(ECHO) ALL_CFLAGS              = '$(ALL_CFLAGS)'
	@$(ECHO) ALL_CXXFLAGS            = '$(ALL_CXXFLAGS)'
	@$(ECHO) ALL_ARFLAGS             = '$(ALL_ARFLAGS)'
	@$(ECHO) ALL_LDFLAGS             = '$(ALL_LDFLAGS)'
	@$(ECHO) ALL_RCFLAGS             = '$(ALL_RCFLAGS)'
	@$(ECHO) srcdir                  = '$(srcdir)'
	@$(ECHO) all_include_directories = '$(all_include_directories)'
	@$(ECHO) all_source_directories  = '$(all_source_directories)'
	@$(ECHO) wx_include_paths        = '$(wx_include_paths)'
	@$(ECHO) wx_libraries            = '$(wx_libraries)'
	@$(ECHO) wx_library_paths        = '$(wx_library_paths)'
	@$(ECHO) wx_predefinitions       = '$(wx_predefinitions)'
<|MERGE_RESOLUTION|>--- conflicted
+++ resolved
@@ -281,14 +281,9 @@
 # so there's no point in calling them.
 
 all_include_directories := \
-<<<<<<< HEAD
   . \
-  $(src_dir) \
-  $(src_dir)/tools/pete-2.1.1 \
-=======
   $(srcdir) \
   $(srcdir)/tools/pete-2.1.1 \
->>>>>>> 0328e057
   $(overriding_include_directories) \
   $(compiler_include_directory) \
   $(wx_include_paths) \
