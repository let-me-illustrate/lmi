# Main lmi makefile, invoked by 'GNUmakefile'.
#
# Copyright (C) 2005, 2006, 2007, 2008, 2009, 2010, 2011, 2012, 2013, 2014, 2015, 2016, 2017, 2018, 2019, 2020, 2021 Gregory W. Chicares.
#
# This program is free software; you can redistribute it and/or modify
# it under the terms of the GNU General Public License version 2 as
# published by the Free Software Foundation.
#
# This program is distributed in the hope that it will be useful,
# but WITHOUT ANY WARRANTY; without even the implied warranty of
# MERCHANTABILITY or FITNESS FOR A PARTICULAR PURPOSE.  See the
# GNU General Public License for more details.
#
# You should have received a copy of the GNU General Public License
# along with this program; if not, write to the Free Software Foundation,
# Inc., 51 Franklin St, Fifth Floor, Boston, MA 02110-1301, USA
#
# https://savannah.nongnu.org/projects/lmi
# email: <gchicares@sbcglobal.net>
# snail: Chicares, 186 Belle Woods Drive, Glastonbury CT 06033, USA

this_makefile := $(abspath $(lastword $(MAKEFILE_LIST)))

################################################################################

# This is not a top-level makefile.

ifeq (0,$(MAKELEVEL))
  $(error Don't use this as a top-level makefile)
endif

################################################################################

# Directives and such.

# The GNU make manual says:
#   "This is almost always what you want make to do,
#   but it is not historical practice; so for
#   compatibility, you must explicitly request it."

.DELETE_ON_ERROR:

################################################################################

# Default target.

# The default target is the first target by definition. But the
# dependencies desired here in turn depend on $(EXEEXT), which is
# defined in a configuration makefile that's included below, and that
# makefile has a target to prevent attempting to build it. To resolve
# that circularity, this target depends on another target that's
# defined after other makefiles are included.

.PHONY: all
all: effective_default_target

################################################################################

# Other makefiles included; makefiles not to be remade.

# Don't remake this file.

$(srcdir)/workhorse.make:: ;

# Configuration.

include $(srcdir)/configuration.make
$(srcdir)/configuration.make:: ;

# Automatic dependencies.

include $(srcdir)/autodependency.make
$(srcdir)/autodependency.make:: ;

# Objects.

include $(srcdir)/objects.make
$(srcdir)/objects.make:: ;

################################################################################

# Effective default target (described above under "Default target").

default_targets := \
  antediluvian_cgi$(EXEEXT) \
  antediluvian_cli$(EXEEXT) \
  libantediluvian$(SHREXT) \
  liblmi$(SHREXT) \
  lmi_cli_shared$(EXEEXT) \

# For targets that depend on wx, build type 'safestdlib' requires a
# compatible wx build, which is not yet available.

ifneq (safestdlib,$(findstring safestdlib,$(build_type)))
  default_targets += \
    lmi_wx_shared$(EXEEXT) \
    skeleton$(SHREXT) \
    wx_new$(SHREXT) \

  ifneq (so_test,$(findstring so_test,$(build_type)))
    default_targets += \
      wx_test$(EXEEXT) \

  endif
endif

# The product_files target doesn't build with shared-library
# 'attributes'.
#
# TODO ?? The gpt server, however, is important; it needs work anyway.

ifeq (,$(USE_SO_ATTRIBUTES))
  default_targets += \
    bcc_ar$(EXEEXT) \
    bcc_cc$(EXEEXT) \
    bcc_ld$(EXEEXT) \
    bcc_rc$(EXEEXT) \
    elapsed_time$(EXEEXT) \
    generate_passkey$(EXEEXT) \
    ihs_crc_comp$(EXEEXT) \
    lmi_md5sum$(EXEEXT) \
    rate_table_tool$(EXEEXT) \
    test_coding_rules$(EXEEXT) \

  ifneq (so_test,$(findstring so_test,$(build_type)))
    default_targets += \
      product_files$(EXEEXT) \

  endif
endif

.PHONY: effective_default_target
effective_default_target: $(default_targets)

################################################################################

# $(subst): workaround for debian, whose MinGW-w64 identifies its
# version 7.x.0 as "7.x-win32".

ifeq (gcc,$(LMI_COMPILER))
  gcc_version   := $(subst -win32,.0,$(shell $(CXX)     -dumpversion))
endif

# These are defined even for toolchains other than gcc.

gnu_cpp_version := $(subst -win32,.0,$(shell $(GNU_CPP) -dumpversion))
gnu_cxx_version := $(subst -win32,.0,$(shell $(GNU_CXX) -dumpversion))

ifeq      (3.4.4,$(gnu_cpp_version))
else ifeq (3.4.5,$(gnu_cpp_version))
else ifeq (4.9.1,$(gnu_cpp_version))
else ifeq (4.9.2,$(gnu_cpp_version))
else ifeq (6.3.0,$(gnu_cpp_version))
else ifeq (7.2.0,$(gnu_cpp_version))
else ifeq (7.3.0,$(gnu_cpp_version))
else ifeq (8,$(gnu_cpp_version))
else ifeq (8.1.0,$(gnu_cpp_version))
else ifeq (8.2.0,$(gnu_cpp_version))
else ifeq (8.3.0,$(gnu_cpp_version))
else ifeq (9,$(gnu_cpp_version))
else ifeq (9.3.0,$(gnu_cpp_version))
else ifeq (10,$(gnu_cpp_version))
else ifeq (10.0,$(gnu_cpp_version))
else
  $(warning Untested $(GNU_CPP) version '$(gnu_cpp_version)')
endif

ifeq      (3.4.4,$(gnu_cxx_version))
else ifeq (3.4.5,$(gnu_cxx_version))
else ifeq (4.9.1,$(gnu_cxx_version))
else ifeq (4.9.2,$(gnu_cxx_version))
else ifeq (6.3.0,$(gnu_cxx_version))
else ifeq (7.2.0,$(gnu_cxx_version))
else ifeq (7.3.0,$(gnu_cxx_version))
else ifeq (8,$(gnu_cxx_version))
else ifeq (8.1.0,$(gnu_cxx_version))
else ifeq (8.2.0,$(gnu_cxx_version))
else ifeq (8.3.0,$(gnu_cxx_version))
else ifeq (9,$(gnu_cxx_version))
else ifeq (9.3.0,$(gnu_cxx_version))
else ifeq (10,$(gnu_cxx_version))
else ifeq (10.0,$(gnu_cxx_version))
else
  $(warning Untested $(GNU_CXX) version '$(gnu_cxx_version)')
endif

################################################################################

# xml library settings.

# Flags for all other xml libraries are provided by *-config scripts,
# but '-lexslt' is a special case--see:
#   https://mail.gnome.org/archives/xslt/2001-October/msg00133.html
#   https://lists.nongnu.org/archive/html/lmi/2020-10/msg00066.html

xml_libraries := \
  $(shell xmlwrapp-config --libs) \
  -lexslt \
  $(shell xslt-config --libs) \
  $(shell xml2-config --libs) \

################################################################################

# wx settings.

wx_dir := $(localbindir)

wx_config_script := wx-config

# The conventional autotools usage...
wx_config_cxxflags := $(shell $(wx_config_script) --cxxflags)
wx_config_libs     := $(shell $(wx_config_script) --libs)
wx_config_basename := $(shell $(wx_config_script) --basename)
wx_config_version  := $(shell $(wx_config_script) --version)
# [variables used to construct the names of wxCode libraries]
wxcode_basename := $(shell echo $(wx_config_basename) | sed 's/^wx/wxcode/')
wxcode_version  := $(shell echo $(wx_config_version) | sed 's/\.[0-9]*$$//')
# ...combines options that we prefer to keep separate.

wx_include_paths := \
  $(shell \
    $(ECHO) $(wx_config_cxxflags) \
    | $(SED) \
      -e 's/^/ /' \
      -e 's/ -[^I][^ ]*//g' \
      -e 's/ -I/ /g' \
  )

wx_predefinitions := \
  $(shell \
    $(ECHO) $(wx_config_cxxflags) \
    | $(SED) \
      -e 's/^/ /' \
      -e 's/ -[^DU][^ ]*//g' \
  )

wx_library_paths := \
  $(shell \
    $(ECHO) $(wx_config_libs) \
    | $(SED) \
      -e 's/^/ /' \
      -e 's/ -[^L][^ ]*//g' \
      -e 's/ -L/ -L /g' \
  )

wx_libraries := \
  $(shell \
    $(ECHO) $(wx_config_libs) \
    | $(SED) \
      -e 's/^/ /' \
      -e 's/ -[^l][^ ]*//g' \
  )

# Target 'wx_config_check', and the variables that it alone uses,
# are experimental and may disappear in a future release.

wx_cxxflag_check := $(wx_include_paths) $(wx_predefinitions)
wx_cxxflag_check := $(subst -I ,-I,$(wx_cxxflag_check))
wx_cxxflag_check := $(subst -D ,-D,$(wx_cxxflag_check))
wx_cxxflag_check := $(subst -U ,-U,$(wx_cxxflag_check))
wx_libs_check    := $(wx_library_paths) $(wx_libraries)
wx_libs_check    := $(subst -L ,-L,$(wx_libs_check))
wx_libs_check    := $(subst -l ,-l,$(wx_libs_check))

.PHONY: wx_config_check
wx_config_check:
	@$(ECHO) wx_dir is $(wx_dir)
	@$(ECHO) wx_config_script is $(wx_config_script)
	@$(ECHO) Omitted from 'wx-config --cxxflags':
	@$(ECHO) $(filter-out $(wx_cxxflag_check),$(wx_config_cxxflags))
	@$(ECHO) Omitted from 'wx-config --libs':
	@$(ECHO) $(filter-out $(wx_libs_check),$(wx_config_libs))
	@$(ECHO) Result of 'wx-config --cxxflags':
	@$(ECHO) "  " $(wx_config_cxxflags)
	@$(ECHO) Result of 'wx-config --libs':
	@$(ECHO) "  " $(wx_config_libs)
	@$(ECHO) wx_include_paths is $(wx_include_paths)
	@$(ECHO) wx_predefinitions is $(wx_predefinitions)
	@$(ECHO) wx_library_paths is $(wx_library_paths)
	@$(ECHO) wx_libraries is $(wx_libraries)

################################################################################

# Location of include files and prerequisites.

# Prefer the 'vpath' directive to the $(VPATH) variable because
#  - it permits finer control; and
#  - $(VPATH) requires a platform-dependent path separator, which
#    makes it harder to write a cross-platform makefile.

# Directories set in $(overriding_include_directories) are searched
# before any others except the primary source directory. There seems
# to be no conventional name for such a variable: automake has
# deprecated $(INCLUDES) and recommends using $(CPPFLAGS) or a
# prefixed variant, but $(CPPFLAGS) can't do the right thing for
#   -D overrides, which must come at the end of a command, and
#   -I overrides, which must come at the beginning
# simultaneously, so distinct variables are necessary.

# Treat certain external libraries as collections of source files to
# be compiled and linked explicitly here, instead of building them
# separately and linking them as normal libraries. Rationale:
#
# boost: the build system provided is outlandish.
#
# cgicc: './configure && make' failed in the MSYS environment (though
# MSYS is no longer supported).
#
# xmlwrapp: the autotoolized build system doesn't support Comeau C++
# (or any other compiler but gcc) on msw.
#
# For msw at least, these libraries are somewhat arbitrarily placed in
#   /opt/lmi/third_party/
# while properly autotoolized libraries are installed in
# $(locallibdir) and $(localbindir); see:
#   https://lists.nongnu.org/archive/html/lmi/2006-10/msg00046.html
# for some discussion.

lmi_include_directories := \
  $(srcdir) \
  $(srcdir)/tools/pete-2.1.1 \
  $(overriding_include_directories) \

sys_include_directories := \
  $(compiler_include_directory) \
  $(wx_include_paths) \
  /opt/lmi/third_party/include \
  $(localincludedir) \
  $(localincludedir)/libxml2 \

all_source_directories := \
  $(srcdir) \
  /opt/lmi/third_party/src/boost/libs/filesystem/src \
  /opt/lmi/third_party/src/boost/libs/regex/src \
  /opt/lmi/third_party/src/boost/libs/system/src \
  /opt/lmi/third_party/src/cgicc \

vpath lib%.a          $(CURDIR)
vpath %.o             $(CURDIR)

# Files whose names match 'my_%.cpp' are taken as product data files,
# which are overridden by any customized files found in a special
# directory.

vpath my_%.cpp        $(srcdir)/../products/src

vpath %.c             $(all_source_directories)
vpath %.cpp           $(all_source_directories)
vpath %.h             $(all_source_directories)
vpath %.hpp           $(all_source_directories)
vpath %.tpp           $(all_source_directories)
vpath %.xpp           $(all_source_directories)

vpath %.rc            $(all_source_directories)
vpath %.ico           $(srcdir)

vpath quoted_gpl      $(srcdir)
vpath quoted_gpl_html $(srcdir)

################################################################################

# Headers and template-instantiation files to test for physical closure.

# Only files in the source directory are tested. Files that reside
# elsewhere (e.g., headers accompanying libraries) are not tested.

# Exclude headers named 'config_*.hpp' or 'pchlist*.hpp': they are
# designed to signal errors if they are used separately. $(sort) is
# used here to remove duplicates, which are harmless but inefficient.

physical_closure_files := \
  $(sort \
    $(addsuffix .physical_closure,\
      $(filter-out config_%.hpp pchlist%.hpp,\
        $(notdir \
          $(wildcard \
            $(addprefix $(srcdir)/,*.h *.hpp *.tpp *.xpp \
            ) \
          ) \
        ) \
      ) \
    ) \
  ) \

################################################################################

# Overriding options--simply expanded, and empty by default.

tutelary_flag :=

# Dialect and warning options for gcc.

# The default '-fno-rounding-math' means something like
#   #pragma STDC FENV ACCESS OFF
# which causes harm while bringing no countervailing benefit--see:
#   https://lists.nongnu.org/archive/html/lmi/2017-08/msg00045.html

c_standard   := -fno-ms-extensions -frounding-math -std=c99
cxx_standard := -fno-ms-extensions -frounding-math -std=c++20

# Specify $(gcc_version_specific_warnings) last, in order to override
# other options.

ifeq (3.4.4,$(gcc_version))
  # Suppress spurious gcc-3.4.4 warnings:
  #   http://gcc.gnu.org/bugzilla/show_bug.cgi?id=22207
  gcc_version_specific_warnings := -Wno-uninitialized
  cxx_standard := -std=c++98
else ifeq (3.4.5,$(gcc_version))
  # Suppress spurious gcc-3.4.5 warnings:
  #   http://gcc.gnu.org/bugzilla/show_bug.cgi?id=22207
  gcc_version_specific_warnings := -Wno-uninitialized
  # Fix "hello world":
  #   http://sourceforge.net/tracker/index.php?func=detail&aid=2373234&group_id=2435&atid=102435
  cxx_standard := -std=gnu++98
  # Use a correct snprintf() implementation:
  #   http://article.gmane.org/gmane.comp.gnu.mingw.user/27539
  cxx_standard += -posix
else ifneq (,$(filter $(gcc_version), 4.9.1 4.9.2))
  # See:
  #   https://lists.nongnu.org/archive/html/lmi/2015-12/msg00028.html
  #   https://lists.nongnu.org/archive/html/lmi/2015-12/msg00040.html
  gcc_version_specific_warnings := \
    -Wno-conversion \
    -Wno-unused-local-typedefs \
    -Wno-unused-variable \

  cxx_standard := -std=c++11
else ifneq (,$(filter $(gcc_version), 6.3.0))
  gcc_version_specific_warnings := \
    -Wno-conversion \

  cxx_standard := -fno-ms-extensions -frounding-math -std=c++17
else ifneq (,$(filter $(gcc_version), 7.2.0 7.3.0))
  gcc_version_specific_warnings := \

  cxx_standard := -fno-ms-extensions -frounding-math -std=c++17
else ifneq (,$(filter $(gcc_version), 8 8.1.0 8.2.0 8.3.0 9 9.3.0))
  gcc_version_specific_warnings := \

  ifeq (x86_64-w64-mingw32,$(findstring x86_64-w64-mingw32,$(LMI_TRIPLET)))
# See:
#   https://lists.nongnu.org/archive/html/lmi/2019-03/msg00026.html
#   https://lists.nongnu.org/archive/html/lmi/2020-12/msg00000.html
#   https://lists.nongnu.org/archive/html/lmi/2020-12/msg00002.html
    tutelary_flag := -fomit-frame-pointer
  endif

  cxx_standard := -fno-ms-extensions -frounding-math -std=c++17
else ifneq (,$(filter $(gcc_version), 10 10.0))
  gcc_version_specific_warnings := \

  ifeq (x86_64-w64-mingw32,$(findstring x86_64-w64-mingw32,$(LMI_TRIPLET)))
# See:
#   https://lists.nongnu.org/archive/html/lmi/2019-03/msg00026.html
#   https://lists.nongnu.org/archive/html/lmi/2020-12/msg00000.html
#   https://lists.nongnu.org/archive/html/lmi/2020-12/msg00002.html
#   https://lists.nongnu.org/archive/html/lmi/2021-03/msg00000.html
#   https://gcc.gnu.org/bugzilla/show_bug.cgi?id=99234
# Fixed in gcc-10.2.1, but this makefile doesn't detect the last
# component of major.minor.patchlevel reliably.
    tutelary_flag := -fomit-frame-pointer
    ifneq (,$(filter $(gcc_version), 10 10.2.1))
      tutelary_flag := -fno-omit-frame-pointer
    endif
  endif

  gcc_cxx_warnings += -Wredundant-tags -Wvolatile

  cxx_standard := -fno-ms-extensions -frounding-math -std=c++20
endif

treat_warnings_as_errors := -pedantic-errors -Werror

# Write '-Wno' options at the end.
#
# Rationale for specific warning options:
# -Wno-parentheses [its diagnostics are beyond pedantic]

gcc_common_warnings := \
  $(treat_warnings_as_errors) \
  -Wall \
  -Walloc-zero \
  -Walloca \
  -Wcast-align \
  -Wcast-function-type \
  -Wconversion \
  -Wdangling-else \
  -Wdeprecated-declarations \
  -Wdisabled-optimization \
  -Wdouble-promotion \
  -Wduplicated-branches \
  -Wduplicated-cond \
  -Wextra \
  -Wformat-nonliteral \
  -Wformat-security \
  -Wformat-signedness \
  -Wformat-y2k \
  -Wimport \
  -Winvalid-pch \
  -Wlogical-op \
  -Wmissing-include-dirs \
  -Wmultichar \
  -Wnull-dereference \
  -Wpacked \
  -Wpointer-arith \
  -Wredundant-decls \
  -Wrestrict \
  -Wshadow \
  -Wsign-compare \
  -Wstack-protector \
  -Wswitch-enum \
  -Wtrampolines \
  -Wundef \
  -Wunreachable-code \
  -Wunused-macros \
  -Wvector-operation-performance \
  -Wno-parentheses \

# Warnings that are not generally useful.
#
# -Wdate-time: only for "bit-wise-identical reproducible compilations"
# -Wmissing-declarations: for C++, this flags valid functions that
#   arguably belong in an unnamed namespace
# -Wunsafe-loop-optimizations: incompatible with ranged for-loops

# Consider these later:
postponed_gcc_common_warnings := \

gcc_c_warnings := \
  $(c_standard) \
  $(gcc_common_warnings) \
  -Wbad-function-cast \
  -Wc++-compat \
  -Winit-self \
  -Wjump-misses-init \
  -Wmissing-prototypes \
  -Wnested-externs \
  -Wold-style-definition \
  -Wstrict-prototypes \
  -Wtraditional-conversion \
  -Wunsuffixed-float-constants \
  -Wwrite-strings \

gcc_cxx_warnings := \
  $(cxx_standard) \
  $(gcc_common_warnings) \
  -Wc++11-compat \
  -Wc++14-compat \
  -Wc++1z-compat \
  -Wcatch-value=3 \
  -Wconditionally-supported \
  -Wctor-dtor-privacy \
  -Wdelete-non-virtual-dtor \
  -Wdeprecated \
  -Wextra-semi \
  -Wnoexcept \
  -Wnoexcept-type \
  -Wnon-template-friend \
  -Wnon-virtual-dtor \
  -Wold-style-cast \
  -Woverloaded-virtual \
  -Wplacement-new=2 \
  -Wpmf-conversions \
  -Winvalid-pch \
  -Wregister \
  -Wreorder \
  -Wstrict-null-sentinel \
  -Wsuggest-override \
  -Wsynth \
  -Wuseless-cast \
  -Wzero-as-null-pointer-constant \

# Warnings that are not generally useful.
#
# -Wsign-promo: too many false positives--see:
#   https://lists.nongnu.org/archive/html/lmi/2019-03/msg00016.html
# -Wsuggest-final-methods, and
# -Wsuggest-final-types: use these only occasionally, like -Weffc++;
#   work with '-Wsuggest-final-types' first, because making a class
#   final may resolve '-Wsuggest-final-methods' suggestions for its
#   members; but expect many false positives
# -Wfloat-equal: too many warnings on correct code, e.g.,
#   exact comparison to zero

# Consider these later:
postponed_gcc_cxx_warnings := \

gcc_common_extra_warnings := \
  -Wcast-qual \

bourn_cast_test.o: gcc_common_extra_warnings += \
  -Wno-double-promotion \

# Some boost-1.33.1 libraries are incompatible with many warnings.

$(boost_filesystem_objects): gcc_common_extra_warnings += \
  -Wno-deprecated-declarations \
  -Wno-old-style-cast \
  -Wno-unused-macros \
  -Wno-unused-parameter \
  -Wno-useless-cast \
  -Wno-zero-as-null-pointer-constant \

$(boost_regex_objects): gcc_common_extra_warnings += \
  -Wno-conversion \
  -Wno-duplicated-branches \
  -Wno-implicit-fallthrough \
  -Wno-old-style-cast \
  -Wno-register \
  -Wno-shadow \
  -Wno-switch-enum \
  -Wno-unused-macros \
  -Wno-unused-result \
  -Wno-useless-cast \
  -Wno-zero-as-null-pointer-constant \

$(cgicc_objects): gcc_common_extra_warnings += \
  -Wno-conversion \
  -Wno-zero-as-null-pointer-constant \

# The boost regex library improperly defines "NOMINMAX":
#   http://lists.boost.org/Archives/boost/2006/03/102189.php
# at least in version 1.33.1, and there seems to be no easy workaround
# except to blow away all warning options and let a warning appear.
# This problem seems not to occur with gcc-4.x .

ifeq (3.4.5,$(gcc_version))
  static_mutex.o: gcc_common_extra_warnings :=
  static_mutex.o:          gcc_cxx_warnings :=
endif

ifeq (safestdlib,$(findstring safestdlib,$(build_type)))
  ifeq (3.4.5,$(gcc_version))
    expression_template_0_test.o: gcc_common_extra_warnings += -Wno-unused-parameter
  endif
endif

# Boost normally makes '-Wundef' give spurious warnings:
#   http://aspn.activestate.com/ASPN/Mail/Message/boost/1822550
# but defining BOOST_STRICT_CONFIG:
#   http://www.boost.org/libs/config/config.htm#user_settable
# makes '-Wundef' usable, because boost-1.31.0 doesn't seem to need
# any workarounds for gcc-3.3+ . However, it gives a number of
# warnings with wx-2.5.4 (that have been fixed in a later version).

# Too many warnings for wx and various boost libraries:
#  -Wold-style-cast \

# XMLWRAPP !! Remove these workarounds after updating xmlwrapp. See:
#   https://lists.nongnu.org/archive/html/lmi/2019-03/msg00018.html
# et seqq.:
$(xmlwrapp_objects): gcc_common_extra_warnings += \
  -Wno-conversion \

# SOMEDAY !! Address some of these '-Wconversion' issues.

wno_conv_objects := \
  rate_table.o \
  round_glibc.o \

$(wno_conv_objects): gcc_common_extra_warnings += -Wno-conversion -Wfloat-conversion

wno_sign_conv_objects := \
  $(boost_dependent_objects) \
  $(boost_filesystem_objects) \
  $(boost_regex_objects) \
  $(wx_dependent_objects) \
  crc32.o \
  getopt.o \
  md5.o \
  round_glibc.o \

# '-Wsign-conversion' is generally unusable with C++ because the STL
# defectively uses unsigned types. It is useful to enable it from
# time to time and filter the output thus:
#   grep 'error:' | sed -e '/size_type/d'

$(wno_sign_conv_objects): gcc_common_extra_warnings += -Wno-sign-conversion

C_WARNINGS = \
  $(gcc_c_warnings) \
  $(gcc_common_extra_warnings) \
  $(gcc_version_specific_warnings) \

CXX_WARNINGS = \
  $(gcc_cxx_warnings) \
  $(gcc_common_extra_warnings) \
  $(gcc_version_specific_warnings) \

################################################################################

# Build type governs
#  - optimization flags
#  - gprof
#  - libstdc++ debugging macros

# libstdc++ debugging macros

every_libstdcxx_warning_macro := \
  -D_GLIBCXX_DEBUG -D_GLIBCXX_DEBUG_PEDANTIC \

test_targets := unit_tests cgi_tests cli_tests

# Since gcc version 4.6, '-fomit-frame-pointer' has apparently been
# the default. Don't use that because it makes debugging difficult.
# See:
#   https://lists.gnu.org/archive/html/lmi/2016-06/msg00091.html

ifeq (gprof,$(findstring gprof,$(build_type)))
  optimization_flag := -O0 -fno-omit-frame-pointer
  gprof_flag := -pg
else ifeq (safestdlib,$(findstring safestdlib,$(build_type)))
  optimization_flag := -O0 -fno-omit-frame-pointer
  libstdcxx_warning_macros := $(every_libstdcxx_warning_macro)
else
  optimization_flag := -O2 -fno-omit-frame-pointer
endif

# An overriding version of 'my_prod.cpp', which is used to create a
# nondistributable binary, contains so many large strings that, after
# consuming more than one CPU minute and 1 MiB of RAM, MinGW gcc-3.4.5
# produced a diagnostic such as
#   warning: NULL pointer checks disabled:
#   39933 basic blocks and 167330 registers
# which was historically prevented by specifying '-O0'. In 2019-02,
# however, using gcc-7.3, with many more products in 'my_*.cpp' files,
# building with '-O0' caused a stack overflow at run time with 32-bit
# msw, which can be prevented by specifying any optimization option
# except '-O0'. That stack overflow seemed to be caused by adding
# twenty-one 2017 CSO products to 'my_db.cpp' in particular; however,
# after the same new products were added to 'my_prod.cpp' and that
# file was compiled with '-O0', the stack overflow occurred no matter
# what flags 'my_db.cpp' was compiled with--presumably because all
# linked objects share the same stack and it's their total size that
# matters.
#
# The '-fno-var-tracking-assignments' flag avoids a specific compiler
# diagnostic in 'my_prod.cpp', which contains a very large number of
# lengthy strings. That flag is specified explicitly here to ensure
# that it's still used even if the '-O' flag is someday changed, even
# though gcc currently documents that any optimization flag other than
# '-O0' implies it.

# For simplicity and robustness, the same options are used for all
# 'my_*.cpp' files.

product_file_sources := my_db.o my_fund.o my_prod.o my_rnd.o my_tier.o

product_file_flags := -Os -fno-var-tracking-assignments -fno-omit-frame-pointer

$(product_file_sources): optimization_flag += $(product_file_flags)

# $(optimization_flag) is part of the default $(CXXFLAGS), but a
# target-specific assignment there isn't enough, because it is too
# easily overridden by specifying $(CXXFLAGS) on the command line.
# This flag overrides any such override:

$(product_file_sources): tutelary_flag += $(product_file_flags)

################################################################################

# Libraries and associated options.
#
# The link command promiscuously mentions libxml2 for all targets.
# Measurements show that this costs one-tenth of a second on
# reasonable hardware, and it saves the trouble of maintaining a list
# of which targets require which libraries.
#
# TODO ?? Consider refining it anyway, because it's unclean: libxml2
# isn't actually required for all targets.
#
# Rationale for freezing particular versions of third-party libraries:
# see topic:
#   "How can the Boost libraries be used successfully for important projects?"
# in this faq:
#   http://boost.org/more/faq.htm

REQUIRED_LIBS := \
  $(platform_boost_libraries) \
  $(xml_libraries) \

wx_ldflags = \
  $(wx_library_paths) $(wx_libraries) \
  $(platform_gui_ldflags) \

wx_pdfdoc_ldflags := \
  -l$(wxcode_basename)_pdfdoc-$(wxcode_version)

################################################################################

# Flags.

# Define uppercase FLAGS recursively for greater flexibility: e.g., so
# that they reflect downstream conditional changes to the lowercase
# (and often immediately-expanded) variables they're composed from.

debug_flag := -ggdb

# MinGW gcc-3.4.2 writes dwarf2 debug records if '-ggdb' is specified,
# but the version of gdb packaged with it expects stabs format.
#
ifeq (3.4.2,$(gcc_version))
  debug_flag := -g
  gcc_version_specific_warnings := -Wno-uninitialized
endif

<<<<<<< HEAD
pch_header := "<pchfile.hpp>"
$(wx_dependent_objects): pch_header := "<pchfile_wx.hpp>"


all:

ifneq (,$(USE_PCH))

.PHONY: pch
pch: pchfile.hpp.gch pchfile_wx.hpp.gch

%.hpp.gch: %.hpp
	$(CXX) -x c++-header -c $(ALL_CPPFLAGS) $(ALL_CXXFLAGS) $< -o$@

# Files are deemed to depend on wx iff they contain 'include *<wx/'.
# This heuristic isn't foolproof because wx headers might be included
# indirectly. Include an innocuous header like <wx/version.h> in files
# for which it fails.

pch_using_objects := \
  $(addsuffix .o,\
    $(basename \
      $(notdir \
        $(shell $(GREP) \
          --files-with-matches \
          'include "pchfile' \
          $(src_dir)/*.?pp \
        ) \
      ) \
    ) \
  )

$(pch_using_objects): pch

actually_used_pch_flags := -DLMI_COMPILER_USES_PCH

endif # USE_PCH
=======
# 'c_l_flags' are to be used in both compiler and linker commands.
# The gprof '-pg' flag is one example. Another is '-fPIC', which
# pc-linux-gnu requires for '-shared':
#   https://gcc.gnu.org/onlinedocs/gcc/Link-Options.html#DOCF1
# Yet another is 'debug_flag'.

c_l_flags := $(debug_flag) $(gprof_flag)

ifeq (x86_64-pc-linux-gnu,$(LMI_TRIPLET))
  c_l_flags += -fPIC
endif

# As this is written in 2012, lmi is often built on machines with less
# RAM per core than gcc wants. Experiments show that these flags cut
# gcc's RAM appetite by fifty percent, in return for a ten-percent
# speed penalty that can be overcome by increasing parallelism. There
# seems to be no need for them with gcc-4.x, which uses less RAM.

ifeq (gcc,$(LMI_COMPILER))
  ifeq (3.4.5,$(gcc_version))
    ggc_flags := --param ggc-min-expand=25 --param ggc-min-heapsize=32768
  endif
endif
>>>>>>> 8aa09b90

CFLAGS = \
  $(ggc_flags) $(optimization_flag) $(c_l_flags) \

CXXFLAGS = \
  $(ggc_flags) $(optimization_flag) $(c_l_flags) \

LDFLAGS = $(c_l_flags) -Wl,-Map,$@.map \

# Explicitly disable the infelicitous auto-import default. See:
#   http://article.gmane.org/gmane.comp.gnu.mingw.user/19758
#     [2006-05-18T11:38:01Z from Earnie Boyd]
# Do not disable it for MinGW-w64, which seems to require it.

ifeq (3.4.5,$(gcc_version))
  LDFLAGS += -Wl,--disable-auto-import
endif

ifneq (,$(USE_SO_ATTRIBUTES))
  ifeq (mingw32,$(findstring mingw32,$(LMI_TRIPLET)))
    LDFLAGS += -Wl,--disable-auto-import -static-libstdc++
  endif
  actually_used_lmi_so_attributes = -DLMI_USE_SO_ATTRIBUTES $(lmi_so_attributes)
endif

# wx sets _FILE_OFFSET_BITS to 64; this definition is explicitly
# repeated below to make assurance doubly sure--see:
#   https://lists.nongnu.org/archive/html/lmi/2019-03/msg00039.html
# et seq.
#
# The BOOST_STATIC_ASSERT definition seems to belong in CPPFLAGS with
# the other macro definitions. However, writing it there elicits:
#   warning: ISO C99 requires whitespace after the macro name
# which may simply be a gnu CPP defect--the documentation:
#   https://gcc.gnu.org/onlinedocs/gcc/Preprocessor-Options.html
# says "-D'name(args...)=definition' works", and adding a blank either
# before or after '=' is an error.

REQUIRED_CPPFLAGS = \
  $(addprefix -I , $(lmi_include_directories)) \
  $(addprefix -isystem , $(sys_include_directories)) \
  $(lmi_wx_new_so_attributes) \
  $(actually_used_lmi_so_attributes) \
  $(platform_defines) \
  $(libstdcxx_warning_macros) \
  $(wx_predefinitions) \
  -D_FILE_OFFSET_BITS=64 \
  -DBOOST_NO_AUTO_PTR \
  -DBOOST_NO_STD_ALLOCATOR \
  -DBOOST_STRICT_CONFIG \
  -DBOOST_STATIC_ASSERT_HPP \
  $(actually_used_pch_flags) \

REQUIRED_CFLAGS = \
  $(C_WARNINGS) \

REQUIRED_CXXFLAGS = \
  $(CXX_WARNINGS) \
  -D'BOOST_STATIC_ASSERT(A)=static_assert((A))' \

REQUIRED_ARFLAGS = \
  -rus

# Boost filesystem library #includes additional file. Furthermore, there's
# a warning while compiling it.
$(boost_filesystem_objects): REQUIRED_CPPFLAGS += -I/opt/lmi/third_party/src/boost
$(boost_filesystem_objects): REQUIRED_CXXFLAGS += -Wno-error

# Prefer to invoke GNU 'ld' through the compiler frontends 'gcc' and
# 'g++' because that takes care of linking the required libraries for
# each language. Accordingly, pass GNU 'ld' options with '-Wl,'.

# Directories set in $(overriding_library_directories) are searched
# before any others except the current build directory. There seems
# to be no conventional name for such a variable: automake recommends
# $(LDADD) or a prefixed variant for both '-l' and '-L' options, but
# $(LDADD) can't do the right thing in all cases: e.g., to override a
# default mpatrol library with a custom build,
#   -L overrides must come at the beginning of a command, but
#   -l options must come at the end, so that mpatrol is linked last.
# That is, in the typical automake usage
#   $(LINK) $(LDFLAGS) $(OBJECTS) $(LDADD) $(LIBS)
# no single variable can be changed to produce
#   $(LINK) $(LDFLAGS) $(OBJECTS) -L custom_path $(LIBS) -l custom
# for a custom version of a library whose default version is already
# specified in $(LIBS). Thus, a distinct variable is necessary for
# path overrides, so distinct variables are necessary.

# Architecture-specific directories $(locallibdir) and $(localbindir)
# are placed on the link path in order to accommodate msw dlls, for
# which no canonical location is clearly specified by FHS, because
# they're both binaries and libraries in a sense. These two
# subdirectories seem to be the most popular choices, and usage
# varies, at least for msw:
#  - wx-2.7.0 built with autotools puts its dll in lib/
#  - libxml2 and libxslt put their dlls in bin/
# It is crucial to list these two subdirectories in exactly the order
# given. If they were specified in reverse order, then gnu 'ld' would
# find a dll before its import library, which latter would therefore
# be ignored--and that prevented mpatrol from working correctly.

all_library_directories := \
  . \
  $(overriding_library_directories) \
  $(locallibdir) \
  $(localbindir) \

EXTRA_LDFLAGS :=

REQUIRED_LDFLAGS = \
  $(addprefix -L , $(all_library_directories)) \
  $(EXTRA_LDFLAGS) \
  $(REQUIRED_LIBS) \
  $(EXTRA_LIBS) \

# The '--use-temp-file' windres option seems to be often helpful and
# never harmful.
#
# As seems customary, $(ALL_CPPFLAGS) is passed to 'windres', which
# doesn't recognize '-isystem'--hence the $(subst) workaround.

REQUIRED_RCFLAGS = \
  $(subst -isystem,--include-dir,$(ALL_CPPFLAGS)) \
  --use-temp-file \

# To create msw import libraries, use '-Wl,--out-implib,$@.a'. There
# seems to be no advantage to that anymore as of 2005-01, but keeping
# the ancient incantation in a comment here does no harm.

ALL_ARFLAGS  = $(REQUIRED_ARFLAGS)  $(ARFLAGS)
ALL_CPPFLAGS = $(REQUIRED_CPPFLAGS) $(CPPFLAGS)
ALL_CXXFLAGS = $(REQUIRED_CXXFLAGS) $(CXXFLAGS) $(tutelary_flag)
ALL_CFLAGS   = $(REQUIRED_CFLAGS)   $(CFLAGS)   $(tutelary_flag)
ALL_LDFLAGS  = $(REQUIRED_LDFLAGS)  $(LDFLAGS)
ALL_RCFLAGS  = $(REQUIRED_RCFLAGS)  $(RCFLAGS)

################################################################################

# Pattern rules.

%.o: %.c
	$(CC)  $(MAKEDEPEND_FLAGS) -c $(ALL_CPPFLAGS) $(ALL_CFLAGS)   $< -o$@
	$($(MAKEDEPEND_COMMAND))

%.o: %.cpp
	$(CXX) $(MAKEDEPEND_FLAGS) -c $(ALL_CPPFLAGS) $(ALL_CXXFLAGS) $< -o$@
	$($(MAKEDEPEND_COMMAND))

%.o: %.rc
	$(RC) -o $@ $(ALL_RCFLAGS) -i $<
	$(MAKEDEPEND_NON_GCC_COMMAND)

%$(EXEEXT):
	$(LD) -o $@ $^ $(ALL_LDFLAGS)
	$(POST_LINK_COMMAND)

%$(SHREXT):
	$(LD) -o $@ -shared $^ $(ALL_LDFLAGS)

%.a:
	$(AR) $(ALL_ARFLAGS) $@ $^

# TODO ?? Should target-specific dependencies reside in 'objects.make'
# instead?

# Define USE_SO_ATTRIBUTES to use shared-library 'attributes'.
#
# Such attributes are no longer needed for gcc-3.something. Omitting
# them makes building slightly more efficient--see
#   http://article.gmane.org/gmane.comp.gnu.mingw.user/14751
#     [2005-01-18T01:09:29Z from Greg Chicares]
# The most important benefit of omitting them is that static and
# shared libraries can then be built from the same object files.
#
# On the other hand, gcc-4.x uses a deliberately similar method for
# ELF symbol visibility, a feature for which significant benefits are
# claimed:
#   http://www.nedprod.com/programs/gccvisibility.html
# And dll attributes would still be necessary for other toolchains,
# which therefore aren't fully supported yet.
#
# However, 'libwx_new.a' continues to use classic dll attributes,
# because there's never a reason to build it as a static library.

lib%.a              : lmi_so_attributes :=
lib%$(SHREXT)       : lmi_so_attributes := -DLMI_BUILD_SO

wx_new$(SHREXT)     : EXTRA_LDFLAGS :=

                      lmi_wx_new_so_attributes := -DLMI_WX_NEW_USE_SO
wx_new$(SHREXT)     : lmi_wx_new_so_attributes := -DLMI_WX_NEW_BUILD_SO

liblmi.a liblmi$(SHREXT): EXTRA_LDFLAGS :=
liblmi.a liblmi$(SHREXT): $(lmi_common_objects)
libantediluvian.a libantediluvian$(SHREXT): $(antediluvian_common_objects)

# TODO ?? 'lmi*' targets can be built either with a shared or a static
# 'lmi' library. Choose one, or support both.

lmi_wx_monolithic$(EXEEXT): EXTRA_LDFLAGS := $(wx_ldflags)
lmi_wx_monolithic$(EXEEXT): $(lmi_wx_objects) $(lmi_common_objects) wx_new$(SHREXT)

# '-DLMI_BUILD_SO' would be incorrect here, even though a shared
# library is being built. The 'LMI_*_SO' macros are used only in
# source files that are unrelated to wx, and that are therefore not
# part of $(skeleton_objects).
skeleton$(SHREXT): lmi_so_attributes := -DLMI_USE_SO
skeleton$(SHREXT): EXTRA_LDFLAGS := $(wx_pdfdoc_ldflags) $(wx_ldflags)
skeleton$(SHREXT): $(skeleton_objects) liblmi$(SHREXT) wx_new$(SHREXT)

lmi_wx_shared$(EXEEXT): lmi_so_attributes := -DLMI_USE_SO
lmi_wx_shared$(EXEEXT): EXTRA_LDFLAGS := $(wx_ldflags)
lmi_wx_shared$(EXEEXT): $(lmi_wx_objects) skeleton$(SHREXT) liblmi$(SHREXT)

lmi_wx_static$(EXEEXT): EXTRA_LDFLAGS := $(wx_ldflags)
lmi_wx_static$(EXEEXT): $(lmi_wx_objects) $(skeleton_objects) liblmi.a wx_new$(SHREXT)

lmi_cli_monolithic$(EXEEXT): $(cli_objects) $(lmi_common_objects)

lmi_cli_shared$(EXEEXT): lmi_so_attributes := -DLMI_USE_SO
lmi_cli_shared$(EXEEXT): $(cli_objects) liblmi$(SHREXT)

lmi_cli_static$(EXEEXT): $(cli_objects) liblmi.a

antediluvian_cgi$(EXEEXT): lmi_so_attributes := -DLMI_USE_SO
antediluvian_cgi$(EXEEXT): $(cgi_objects) libantediluvian$(SHREXT)

antediluvian_cli$(EXEEXT): lmi_so_attributes := -DLMI_USE_SO
antediluvian_cli$(EXEEXT): $(cli_objects) libantediluvian$(SHREXT)

antediluvian_cli_monolithic$(EXEEXT): $(cli_objects) $(antediluvian_common_objects)

wx_new$(SHREXT): wx_new.o

wx_test$(EXEEXT): lmi_so_attributes := -DLMI_USE_SO
wx_test$(EXEEXT): EXTRA_LDFLAGS := $(wx_ldflags)
wx_test$(EXEEXT): $(wx_test_objects) skeleton$(SHREXT) liblmi$(SHREXT)

# TODO ?? This needs a corresponding test target.
lmi_cgi$(EXEEXT): $(cgi_objects) $(lmi_common_objects)

lmi_msw_res.o: lmi.ico

################################################################################

# Install.
#
# Architecture-independent files are installed with '-c'.
# Architecture-dependent files are installed without '-c'.
# Of course, '-c' is ignored; it flags situations where '-C'
# might be useful.

data_files := \
  $(wildcard $(addprefix $(srcdir)/,*.ico *.png *.xml *.xrc *.xsd *.xsl)) \

help_files := \
  $(wildcard $(addprefix $(srcdir)/,*.html)) \

installable_binaries := \
  $(default_targets) \
  $(wildcard $(localbindir)/*$(SHREXT)) \
  $(wildcard $(locallibdir)/*$(SHREXT)) \

.PHONY: install
install: $(default_targets)
	+@[ -d $(exec_prefix)    ] || $(MKDIR) --parents $(exec_prefix)
	+@[ -d $(bindir)         ] || $(MKDIR) --parents $(bindir)
	+@[ -d $(datadir)        ] || $(MKDIR) --parents $(datadir)
	+@[ -d $(test_dir)       ] || $(MKDIR) --parents $(test_dir)
	+@[ -d $(touchstone_dir) ] || $(MKDIR) --parents $(touchstone_dir)
	@$(INSTALL) -m 0775 $(installable_binaries) $(bindir)
	@$(INSTALL) -c -m 0664 $(data_files) $(datadir)
	@$(INSTALL) -c -m 0664 $(help_files) $(datadir)
	@datadir=$(datadir) srcdir=$(srcdir) $(srcdir)/mst_to_xst.sh
ifeq (,$(USE_SO_ATTRIBUTES))
	@cd $(datadir); $(PERFORM) $(bindir)/product_files$(EXEEXT)
else
	@$(ECHO) "Can't build product_files$(EXEEXT) with USE_SO_ATTRIBUTES."
endif

################################################################################

# Archive data files. Designed for maintainer use only.

data_archive_name := lmi-data-$(yyyymmddhhmm).tar

shared_data_files = \
  qx_ann.dat \
  qx_ann.ndx \
  qx_cso.dat \
  qx_cso.ndx \
  qx_ins.dat \
  qx_ins.ndx \
  sample.dat \
  sample*.database \
  sample*.funds \
  sample*.lingo \
  sample.ndx \
  sample*.policy \
  sample*.rounding \
  sample*.strata \

.PHONY: archive_shared_data_files
archive_shared_data_files:
	cd $(datadir)/..; \
	$(TAR) \
	  --create \
	  --file=$(data_archive_name) \
	  --verbose \
	  $(addprefix data/,$(shared_data_files)); \
	$(BZIP2) $(data_archive_name); \

################################################################################

# End-user package for msw. No such thing is needed for posix.
#
# Planned improvements:
#  - include a source archive automatically
#  - copy 'configurable_settings.xml' from a configurable location
#  - optionally build a tarball containing no subdirectory
#  - optionally remove the dependency on 'install'
#      (or keep it from running 'product_files' imperatively)
#  - separate $(shared_data_files) out of $(fardel_files) below,
#      making it independently overridable
#  - consider making $(fardel_dir) local to 'fardel:', because
#      it probably can't be overridden

# To create a customized package, override one or more of:
#  - fardel_name
#  - extra_fardel_binaries
#  - extra_fardel_files
#  - extra_fardel_checksummed_files
# thus:
#   make fardel_name=ThisWayIsGood fardel
# and not thus:
#   fardel_name=DoNotDoThisForItWillNotWork make fardel

fardel_name := lmi-$(yyyymmddhhmm)
fardel_root := $(prefix)/fardels
fardel_dir  := $(fardel_root)/$(fardel_name)

# The obvious y2038 problem is ignored because any breakage it causes
# will be, well, obvious.

fardel_date_script := \
  d0=`$(DATE) +%Y-%m-01`; \
  d1=`$(DATE) --utc --date="$$d0 + 1 month " +%s`; \
  d2=`$(DATE) --utc --date="$$d0 + 2 months" +%s`; \
  j1=`expr 2440588 + $$d1 / 86400`; \
  j2=`expr 2440588 + $$d2 / 86400`; \
  printf "$$j1 $$j2" >expiry; \

# Several shared libraries are required by lmi, but there seems to be
# no straightforward way to discover their individual names because
# libtool virtualizes them. However, this is an issue only on msw,
# where, if lmi was installed by the script provided, lmi's own
# 'local/' directory should contain all required shared libraries and
# no others.

fardel_binaries := \
  $(bindir)/liblmi$(SHREXT) \
  $(bindir)/lmi_cli_shared$(EXEEXT) \
  $(bindir)/lmi_wx_shared$(EXEEXT) \
  $(bindir)/skeleton$(SHREXT) \
  $(bindir)/wx_new$(SHREXT) \
  $(bindir)/wx_test$(EXEEXT) \
  $(wildcard $(localbindir)/*$(SHREXT)) \
  $(wildcard $(locallibdir)/*$(SHREXT)) \
  $(wildcard $(bindir)/lmi_md5sum$(EXEEXT)) \
  $(wildcard $(bindir)/product_files$(EXEEXT)) \
  $(extra_fardel_binaries) \

fardel_files := \
  $(addprefix $(datadir)/,$(shared_data_files)) \
  $(addprefix $(datadir)/,*.xst) \
  $(data_files) \
  $(help_files) \
  $(extra_fardel_files) \

# Sensitive files are authenticated at run time.
#
# MD5 !! A native 'lmi_md5sum$(EXEEXT)' is provided because lmi once
# used it for run-time authentication, and still uses it temporarily
# for experimental timings. Once that experiment concludes, remove it
# from $(fardel_checksummed_files) and $(fardel_binaries).
#
# Binary files other than 'lmi_md5sum$(EXEEXT)' are not authenticated
# because they aren't easily forged but are sizable enough to make
# authentication too slow. An incorrect version of any such file might
# be distributed by accident, but that problem would not be caught by
# generating an md5sum for the incorrect file. 'lmi_md5sum$(EXEEXT)'
# is however authenticated because replacing it with a program that
# always reports success would circumvent authentication.
#
# 'passkey' is derived from the md5sums of other files; computing its
# md5sum would therefore be pointless.
#
# Write wildcards verbatim here. The $(wildcard) function doesn't find
# files created by a target's own rules. Each of these wildcards must
# expand to something, because $(shared_data_files) contains at least
# one file of each given type.

extra_fardel_checksummed_files = \
  configurable_settings.xml \

fardel_checksummed_files = \
  $(extra_fardel_checksummed_files) \
  *.dat *.database *.funds *.lingo *.ndx *.policy *.rounding *.strata *.xst \
  expiry \
  lmi_md5sum$(EXEEXT) \

.PHONY: fardel
fardel: install
	+@[ -d $(fardel_dir) ] || $(MKDIR) --parents $(fardel_dir)
	@$(MAKE) --file=$(this_makefile) --directory=$(fardel_dir) wrap_fardel
	@$(ECHO) "Created '$(fardel_name)' archive in '$(fardel_root)'."

.PHONY: wrap_fardel
wrap_fardel:
	@$(INSTALL) -m 0664 $(datadir)/configurable_settings.xml .
	@$(INSTALL) -m 0664 $(datadir)/company_logo.png .
	@$(INSTALL) -m 0664 $(datadir)/group_quote_banner.png .
	@$(INSTALL) -m 0775 $(fardel_binaries) .
	@$(INSTALL) -m 0664 $(fardel_files) .
	@$(fardel_date_script)
	@$(MD5SUM) --binary $(fardel_checksummed_files) >validated.md5
	@$(PERFORM) $(bindir)/generate_passkey > passkey
	@$(TAR) \
	  --bzip2 \
	  --create \
	  --directory=$(fardel_root) \
	  --file=$(fardel_root)/$(fardel_name).tar.bz2 \
	  $(fardel_name)

################################################################################

# Tests.

.PHONY: test
test: $(test_targets)

# Some 'antediluvian' test targets require a '.policy' to exist even
# though they don't actually read its contents.

$(test_targets): eraseme.policy

eraseme.policy:
	@$(TOUCH) $@

################################################################################

# Test data.

sample.cns: $(srcdir)/sample.cns
	@$(INSTALL) -c -m 0664 $< .

sample.ill: $(srcdir)/sample.ill
	@$(INSTALL) -c -m 0664 $< .

test_data := \
  sample.cns \
  sample.ill \

################################################################################

# Configurable settings.

# If this file:
#   /etc/opt/lmi/configurable_settings.xml
# exists, it overrides files with the same name in other directories.
# Developers may have reason to prefer that it not exist; therefore,
# local copies are provided for as needed.

configurable_settings.xml:
	@$(INSTALL) -c -m 0664 $(datadir)/$@ .

################################################################################

# Unit tests.

# Use '--output-sync=recurse' so that the output of each test is
# written as a separate block even though the tests are run in
# parallel. Each block is written when its test ends, so the order
# of the blocks is indeterminate. When tests are run in parallel,
# their internal timings may be less accurate because of competition
# for resources other than CPUs. Tests can of course be run in series
# simply by not specifying '--jobs=' on the command line; that is
# advisable if output is written to logs which are to be compared,
# e.g., to determine whether timings have changed.

.PHONY: unit_tests
unit_tests: $(test_data)
	@-$(MAKE) --file=$(this_makefile) build_unit_tests
	@ $(MAKE) --file=$(this_makefile) --output-sync=recurse run_unit_tests

.PHONY: build_unit_tests
build_unit_tests: configurable_settings.xml $(unit_test_targets)

.PHONY: unit_tests_not_built
unit_tests_not_built:
	@$(ECHO) "List of unit-test targets that did not build successfully:"
	@$(ECHO) $(filter-out $(shell $(LS) -1 *$(EXEEXT)),$(unit_test_targets))
	@$(ECHO) "List ends."

.PHONY: run_unit_tests
run_unit_tests: unit_tests_not_built $(addsuffix -run,$(unit_test_targets))

.PHONY: %$(EXEEXT)-run
%$(EXEEXT)-run:
	@printf '\n%s\n' "Running $*:"
	@-$(PERFORM) ./$* --accept

################################################################################

# Test command-line interface.

cli_subtargets := cli_tests_init cli_selftest $(addprefix cli_test-,$(test_data))

$(cli_subtargets): $(datadir)/configurable_settings.xml

# Use '--jobs=1' to force tests to run in series: running them in
# parallel would scramble their output. Using '--output-sync=recurse'
# would prevent scrambling, but would not preserve the order of the
# tests; that alternative is not chosen because a uniform order makes
# visual inspection a little easier, while the tests are so fast that
# parallelism affords no palpable advantage.
#
# Ignore the "disabling jobserver mode" warning.

.PHONY: cli_tests
cli_tests: $(test_data) antediluvian_cli$(EXEEXT) lmi_cli_shared$(EXEEXT)
	@$(MAKE) --file=$(this_makefile) --jobs=1 $(cli_subtargets)

.PHONY: cli_tests_init
cli_tests_init:
	@$(ECHO) Test command line interface:

# Run the self test once, discarding the results, just to get the
# program into the disk cache. Then run it again and report results.

self_test_options := --accept --data_path=$(datadir) --selftest

.PHONY: cli_selftest
cli_selftest:
	@$(PERFORM) ./antediluvian_cli$(EXEEXT) $(self_test_options) > /dev/null
	@$(PERFORM) ./antediluvian_cli$(EXEEXT) $(self_test_options)
	@$(PERFORM) ./lmi_cli_shared$(EXEEXT) $(self_test_options) > /dev/null
	@$(PERFORM) ./lmi_cli_shared$(EXEEXT) $(self_test_options)

.PHONY: cli_timing
cli_timing: lmi_cli_shared$(EXEEXT)
	@$(PERFORM) ./lmi_cli_shared$(EXEEXT) $(self_test_options) \
	  >$(srcdir)/Speed_$(LMI_COMPILER)_$(LMI_TRIPLET)

cli_test-sample.ill: special_emission :=
cli_test-sample.cns: special_emission := emit_composite_only

.PHONY: cli_test-%
cli_test-%:
	@$(ECHO) Test $*:
	@$(PERFORM) ./lmi_cli_shared$(EXEEXT) \
	  --accept \
	  --data_path=$(datadir) \
	  --emit=$(special_emission),emit_text_stream,emit_quietly,emit_timings \
	  --file=$* \
	  | $(SED) -e '/milliseconds/!d'
	@$(PERFORM) ./lmi_cli_shared$(EXEEXT) \
	  --accept \
	  --data_path=$(datadir) \
	  --emit=$(special_emission),emit_text_stream,emit_quietly \
	  --file=$* \
	  >$*.touchstone
	@<$*.touchstone \
	  $(DIFF) \
	      --ignore-matching-lines='Prepared on' \
	      - $(srcdir)/$*.touchstone \
	  | $(WC)   -l \
	  | $(SED)  -e 's/^/  /' -e 's/$$/ errors/'

################################################################################

# Test common gateway interface.

# This lightweight test emulates what a webserver would do.

.PHONY: cgi_tests
cgi_tests: $(test_data) configurable_settings.xml antediluvian_cgi$(EXEEXT)
	@$(ECHO) Test common gateway interface:
	@$(PERFORM) ./antediluvian_cgi$(EXEEXT) --write_content_string > /dev/null
	@$(PERFORM) ./antediluvian_cgi$(EXEEXT) --enable_test <cgi.test.in >cgi.touchstone
	@<cgi.touchstone \
	  $(DIFF) \
	      --ignore-matching-lines='Prepared on' \
	      --ignore-matching-lines='Compiled at' \
	      --ignore-matching-lines=':[ 0-9]*milliseconds' \
	      - $(srcdir)/cgi.touchstone \
	  | $(WC)   -l \
	  | $(SED)  -e 's/^/  /' -e 's/$$/ errors/'

################################################################################

# System test.

# Output is compared with $(DIFF), which reports all textual
# discrepancies without regard to relevance; and also with
# 'ihs_crc_comp', which interprets '.test' files and calculates
# maximum relative and absolute errors for each file.
#
# Relative errors less than 1e-14 are ignored. Machine epsilon for an
# IEC 60559 double is 2.2204460492503131E-16 [C99 5.2.4.2.2/13], so
# that tolerance is about forty-five times epsilon. Experience has
# shown that the discrepancies thus ignored are never material, but
# larger discrepancies may be.

touchstone_md5sums := $(touchstone_dir)/md5sums

touchstone_exclusions := $(touchstone_md5sums) $(touchstone_dir)/ChangeLog

touchstone_files := \
  $(filter-out $(touchstone_exclusions),$(wildcard $(touchstone_dir)/*))

# Don't call md5sum with an empty $(touchstone_files) list, which would
# cause md5sum to wait indefinitely for input; instead, create an empty
# $(touchstone_md5sums) iff none exists, because this is a prerequisite
# of the 'system_test' target.

$(touchstone_md5sums): $(touchstone_files)
	@-[ -f "$@" ] || $(TOUCH) $@
	@-[ -n "$^" ] && cd $(touchstone_dir) && $(MD5SUM) --binary $(notdir $^) > $@
	@$(SORT) --key=2 --output=$@ $@

testdeck_suffixes    := cns ill ini inix mec gpt
test_result_suffixes := test test0 test1 monthly_trace.* mec.tsv mec.xml gpt.tsv gpt.xml

# These files summarize system-test results and their differences from
# results saved in $(touchstone_dir). Datestamps are embedded in their
# names to accumulate history in $(test_dir), which permits comparison
# across several versions. An undatestamped copy of the md5sums is
# made for storage in a version-control system (which naturally keeps
# historical versions in its own way). An undatestamped copy of the
# analysis, stripped of descriptive text and sorted in descending
# order, is saved as 'regressions.tsv'.

system_test_analysis    := $(test_dir)/analysis-$(yyyymmddhhmm)
system_test_regressions := $(test_dir)/regressions.tsv
system_test_diffs       := $(test_dir)/diffs-$(yyyymmddhhmm)
system_test_md5sums     := $(test_dir)/md5sums-$(yyyymmddhhmm)
system_test_md5sums2    := $(test_dir)/md5sums

%.cns:  test_emission := emit_quietly,emit_test_data
%.ill:  test_emission := emit_quietly,emit_test_data
%.ini:  test_emission := emit_quietly,emit_custom_0
%.inix: test_emission := emit_quietly,emit_custom_1
%.mec:  test_emission := emit_quietly,emit_test_data
%.gpt:  test_emission := emit_quietly,emit_test_data

dot_test_files =
%.cns: dot_test_files = $(basename $(notdir $@)).*test
%.ill: dot_test_files = $(basename $(notdir $@)).*test

# This must be a 'make' variable so that the targets it contains can
# be made PHONY.
#
# Use $(wildcard) here because its convenient 'nullglob' semantics are
# not portably available in the bourne shell.
#
# In the 'system_test' target, sort its contents iff $(LS) supports
# '--sort=size': parallel runs are slightly faster when the biggest
# jobs are started first.

testdecks := $(wildcard $(addprefix $(test_dir)/*., $(testdeck_suffixes)))

# Naming the output files would be more natural, but that's infeasible
# because $(test_emission) can be overridden implicitly in ways that a
# makefile cannot readily discern.

.PHONY: $(testdecks)
$(testdecks):
	@-$(PERFORM) $(bindir)/lmi_cli_shared$(EXEEXT) \
	  --accept \
	  --ash_nazg \
	  --data_path=$(datadir) \
	  --emit=$(test_emission) \
	  --pyx=system_testing \
	  --file=$@
	@$(MD5SUM) --binary $(basename $(notdir $@)).* >> $(system_test_md5sums)
	@for z in $(dot_test_files); \
	  do \
	    $(PERFORM) $(bindir)/ihs_crc_comp$(EXEEXT) $$z $(touchstone_dir)/$$z \
	    | $(SED) -e '/Summary.*max rel err/!d' -e "s/^ /$$z/" \
	    >> $(system_test_analysis); \
	  done

.PHONY: system_test
system_test: $(datadir)/configurable_settings.xml $(touchstone_md5sums) install
	@$(ECHO) System test:
	@$(RM) --force $(addprefix $(test_dir)/*., $(test_result_suffixes))
	@[ "$(strip $(testdecks))" != "" ] || ( $(ECHO) No testdecks. && false )
	@testdecks=`$(LS) --sort=size $(testdecks) || $(ECHO) $(testdecks)` \
	  && $(MAKE) --file=$(this_makefile) --directory=$(test_dir) $$testdecks
	@$(SORT) --output=$(system_test_analysis) $(system_test_analysis)
	@$(SORT) --key=2  --output=$(system_test_md5sums) $(system_test_md5sums)
	@$(INSTALL) -c -m 0664 $(system_test_md5sums) $(system_test_md5sums2)
	@-< $(system_test_analysis) $(SED) \
	  -e '/rel err.*e-0*1[5-9]/d' \
	  -e '/abs.*0\.00.*rel/d' \
	  -e '/abs diff: 0 /d'
	@-< $(system_test_analysis) $(SED) \
	  -e 's/   Summary: max abs diff: /\t/' \
	  -e 's/ max rel err:  /\t/' \
	  | $(SORT) --key=2gr --key=3gr \
	  > $(system_test_regressions)
	@$(DIFF) --brief $(system_test_md5sums) $(touchstone_md5sums) \
	  && $(ECHO) "All `<$(touchstone_md5sums) $(WC) -l` files match." \
	  || $(MAKE) --file=$(this_makefile) system_test_discrepancies

.PHONY: system_test_discrepancies
system_test_discrepancies:
	@$(ECHO) "*** System test failed ***"
	@-$(DIFF) \
	    --brief \
	    --report-identical-files \
	    $(test_dir) \
	    $(touchstone_dir) \
	    > $(system_test_diffs) \
	  || true
	@-<$(system_test_diffs) \
	  $(SED) \
	    -e '/^Only in/d' \
	  | $(WC) -l \
	  | $(SED) -e 's/^\(.*\)$$/  \1 system-test files compared/'
	@-<$(system_test_diffs) \
	  $(SED) \
	    -e '/^Files.*are identical$$/!d' \
	  | $(WC) -l \
	  | $(SED) -e 's/^\(.*\)$$/  \1 system-test files match/'
	@-<$(system_test_diffs) \
	  $(SED) \
	    -e '/^Files.*are identical$$/d' \
	    -e '/^Only in/d' \
	  | $(WC) -l \
	  | $(SED) -e 's/^\(.*\)$$/  \1 system-test files differ/'
	@-<$(system_test_diffs) \
	  $(SED) \
	    -e '/^Only in.*touchstone:/!d' \
	    -e '/md5sums$$/d' \
	  | $(WC) -l \
	  | $(SED) -e 's/^\(.*\)$$/  \1 system-test files missing/'
	@$(ECHO) ...system test completed.

################################################################################

# Test headers and template-instantiation files for physical closure
# (see section 3.4 of Lakos, _Large-Scale C++ Software Design_).

# When a file passes the closure test, create an empty file with
# suffix '.physical_closure' in the build directory to record that
# success, and to prevent subsequent updates of this target from
# testing that file again unless it changes.

# Treat '.h' files as C++. Some C++ headers use that suffix, though
# this project's do not. By default, g++ reports closure defects with
# this simple technique, but gcc does not, probably because it strives
# for compatibility with pre-standard C. See
#   http://article.gmane.org/gmane.comp.gnu.mingw.user/20528
#     [2006-08-12T15:14:21Z from Greg Chicares]
# though, and
#   http://gcc.gnu.org/bugzilla/show_bug.cgi?id=28528
# which explains why that technique doesn't work for '.h' files with
# gcc versions in [3.4, 4.1].

physical_closure_files := \
    $(filter-out %.h.physical_closure,$(physical_closure_files))

# Changing one header may cause another that had the closure property
# to lose it, but the present test has no power to discover that. An
# autodependency mechanism could be created to fill that gap, but that
# would be gilding the lily: a nychthemeral build from scratch
# suffices to find closure problems before they can cause actual harm.

.PHONY: check_physical_closure
check_physical_closure: $(physical_closure_files)

%.physical_closure: %
	@$(GNU_CXX) \
	  -DLMI_IGNORE_PCH \
	  $(ALL_CPPFLAGS) $(ALL_CXXFLAGS) \
	  -x c++ -w -O0 -fsyntax-only $<
	@$(TOUCH) $@

################################################################################

# Remove EDG prelinker files. This is experimental and seems no panacea.

edg_prelinker_files := \
  $(wildcard *.ii *.ti) \

.PHONY: clean_edg
clean_edg:
	@-$(RM) --force $(edg_prelinker_files)

################################################################################

# Report gcc version.
#
# Intended for use in shell scripts thus:
#   gcc_version=$(make show_gcc_version)
# so no newline is printed.

.PHONY: show_gcc_version
show_gcc_version:
	@printf "$(gcc_version)"

# Display selected variables.

.PHONY: show_flags
show_flags:
	@printf 'gcc_version             = "%s"\n' "$(gcc_version)"
	@printf 'gnu_cpp_version         = "%s"\n' "$(gnu_cpp_version)"
	@printf 'gnu_cxx_version         = "%s"\n' "$(gnu_cxx_version)"
	@printf 'ALL_CPPFLAGS            = "%s"\n' "$(ALL_CPPFLAGS)"
	@printf 'ALL_CFLAGS              = "%s"\n' "$(ALL_CFLAGS)"
	@printf 'ALL_CXXFLAGS            = "%s"\n' "$(ALL_CXXFLAGS)"
	@printf 'ALL_ARFLAGS             = "%s"\n' "$(ALL_ARFLAGS)"
	@printf 'ALL_LDFLAGS             = "%s"\n' "$(ALL_LDFLAGS)"
	@printf 'ALL_RCFLAGS             = "%s"\n' "$(ALL_RCFLAGS)"
	@printf 'srcdir                  = "%s"\n' "$(srcdir)"
	@printf 'lmi_include_directories = "%s"\n' "$(lmi_include_directories)"
	@printf 'sys_include_directories = "%s"\n' "$(sys_include_directories)"
	@printf 'all_source_directories  = "%s"\n' "$(all_source_directories)"
	@printf 'wx_include_paths        = "%s"\n' "$(wx_include_paths)"
	@printf 'wx_libraries            = "%s"\n' "$(wx_libraries)"
	@printf 'wx_library_paths        = "%s"\n' "$(wx_library_paths)"
	@printf 'wx_predefinitions       = "%s"\n' "$(wx_predefinitions)"

.PHONY: show_disabled_g++_warnings
show_disabled_g++_warnings:
	$(CXX) $(ALL_CXXFLAGS) -Q --help=warning | $(GREP) '[[]disabled[]]'<|MERGE_RESOLUTION|>--- conflicted
+++ resolved
@@ -332,7 +332,6 @@
   $(srcdir) \
   /opt/lmi/third_party/src/boost/libs/filesystem/src \
   /opt/lmi/third_party/src/boost/libs/regex/src \
-  /opt/lmi/third_party/src/boost/libs/system/src \
   /opt/lmi/third_party/src/cgicc \
 
 vpath lib%.a          $(CURDIR)
@@ -562,7 +561,6 @@
   -Woverloaded-virtual \
   -Wplacement-new=2 \
   -Wpmf-conversions \
-  -Winvalid-pch \
   -Wregister \
   -Wreorder \
   -Wstrict-null-sentinel \
@@ -805,45 +803,6 @@
   gcc_version_specific_warnings := -Wno-uninitialized
 endif
 
-<<<<<<< HEAD
-pch_header := "<pchfile.hpp>"
-$(wx_dependent_objects): pch_header := "<pchfile_wx.hpp>"
-
-
-all:
-
-ifneq (,$(USE_PCH))
-
-.PHONY: pch
-pch: pchfile.hpp.gch pchfile_wx.hpp.gch
-
-%.hpp.gch: %.hpp
-	$(CXX) -x c++-header -c $(ALL_CPPFLAGS) $(ALL_CXXFLAGS) $< -o$@
-
-# Files are deemed to depend on wx iff they contain 'include *<wx/'.
-# This heuristic isn't foolproof because wx headers might be included
-# indirectly. Include an innocuous header like <wx/version.h> in files
-# for which it fails.
-
-pch_using_objects := \
-  $(addsuffix .o,\
-    $(basename \
-      $(notdir \
-        $(shell $(GREP) \
-          --files-with-matches \
-          'include "pchfile' \
-          $(src_dir)/*.?pp \
-        ) \
-      ) \
-    ) \
-  )
-
-$(pch_using_objects): pch
-
-actually_used_pch_flags := -DLMI_COMPILER_USES_PCH
-
-endif # USE_PCH
-=======
 # 'c_l_flags' are to be used in both compiler and linker commands.
 # The gprof '-pg' flag is one example. Another is '-fPIC', which
 # pc-linux-gnu requires for '-shared':
@@ -867,7 +826,6 @@
     ggc_flags := --param ggc-min-expand=25 --param ggc-min-heapsize=32768
   endif
 endif
->>>>>>> 8aa09b90
 
 CFLAGS = \
   $(ggc_flags) $(optimization_flag) $(c_l_flags) \
@@ -919,7 +877,6 @@
   -DBOOST_NO_STD_ALLOCATOR \
   -DBOOST_STRICT_CONFIG \
   -DBOOST_STATIC_ASSERT_HPP \
-  $(actually_used_pch_flags) \
 
 REQUIRED_CFLAGS = \
   $(C_WARNINGS) \
@@ -930,11 +887,6 @@
 
 REQUIRED_ARFLAGS = \
   -rus
-
-# Boost filesystem library #includes additional file. Furthermore, there's
-# a warning while compiling it.
-$(boost_filesystem_objects): REQUIRED_CPPFLAGS += -I/opt/lmi/third_party/src/boost
-$(boost_filesystem_objects): REQUIRED_CXXFLAGS += -Wno-error
 
 # Prefer to invoke GNU 'ld' through the compiler frontends 'gcc' and
 # 'g++' because that takes care of linking the required libraries for
