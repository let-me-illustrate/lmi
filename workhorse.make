--- conflicted
+++ resolved
@@ -295,12 +295,7 @@
 #   http://lists.gnu.org/archive/html/lmi/2006-10/msg00046.html
 # for some discussion.
 
-<<<<<<< HEAD
-all_include_directories := \
-  . \
-=======
 lmi_include_directories := \
->>>>>>> 713d56f2
   $(srcdir) \
   $(srcdir)/tools/pete-2.1.1 \
   $(overriding_include_directories) \
