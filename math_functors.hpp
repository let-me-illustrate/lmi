// Miscellaneous mathematical operations as function objects.
//
// Copyright (C) 2004, 2005, 2006, 2007, 2008, 2009, 2010, 2011, 2012, 2013, 2014, 2015, 2016 Gregory W. Chicares.
//
// This program is free software; you can redistribute it and/or modify
// it under the terms of the GNU General Public License version 2 as
// published by the Free Software Foundation.
//
// This program is distributed in the hope that it will be useful,
// but WITHOUT ANY WARRANTY; without even the implied warranty of
// MERCHANTABILITY or FITNESS FOR A PARTICULAR PURPOSE.  See the
// GNU General Public License for more details.
//
// You should have received a copy of the GNU General Public License
// along with this program; if not, write to the Free Software Foundation,
// Inc., 51 Franklin St, Fifth Floor, Boston, MA 02110-1301, USA
//
// http://savannah.nongnu.org/projects/lmi
// email: <gchicares@sbcglobal.net>
// snail: Chicares, 186 Belle Woods Drive, Glastonbury CT 06033, USA

#ifndef math_functors_hpp
#define math_functors_hpp

#include "config.hpp"

#include "assert_lmi.hpp"
#include "et_vector.hpp"

#if !defined __BORLANDC__
#   include <boost/static_assert.hpp>
#   include <boost/type_traits/is_float.hpp>
#else  // Defined __BORLANDC__ .
#   define BOOST_STATIC_ASSERT(deliberately_ignored) class IgNoRe
#endif // Defined __BORLANDC__ .

#include <algorithm>                    // std::max(), std::min()
#include <cmath>                        // C99 expm1(), log1p()
#include <functional>
#include <stdexcept>
#include <vector>
<<<<<<< HEAD

// For Comeau, implement expm1l() and log1pl() using type double, not
// long double, because of an apparent incompatibility in the way
// Comeau and MinGW pass long doubles.

#if !defined LMI_COMPILER_PROVIDES_EXPM1L
#   if defined LMI_COMO_WITH_MINGW
extern "C" double expm1(double);
inline double expm1l(double x) {return expm1(x);}
#   else  // !defined LMI_COMO_WITH_MINGW
extern "C" long double expm1l(long double);
#   endif // !defined LMI_COMO_WITH_MINGW
#endif // !defined LMI_COMPILER_PROVIDES_EXPM1L

#if !defined LMI_COMPILER_PROVIDES_LOG1PL
#   if defined LMI_COMO_WITH_MINGW
extern "C" double log1p(double);
inline double log1pl(double x) {return log1p(x);}
#   else  // !defined LMI_COMO_WITH_MINGW
extern "C" long double log1pl(long double);
#   endif // !defined LMI_COMO_WITH_MINGW
#endif // !defined LMI_COMPILER_PROVIDES_LOG1PL
=======
>>>>>>> cdd9aa41

// For Comeau, implement expm1l() and log1pl() using type double, not
// long double, because of an apparent incompatibility in the way
// Comeau and MinGW pass long doubles.

#if !defined LMI_COMPILER_PROVIDES_EXPM1L
#   if defined LMI_COMO_WITH_MINGW
extern "C" double expm1(double);
inline double expm1l(double x) {return expm1(x);}
#   else  // !defined LMI_COMO_WITH_MINGW
extern "C" long double expm1l(long double);
#   endif // !defined LMI_COMO_WITH_MINGW
#endif // !defined LMI_COMPILER_PROVIDES_EXPM1L

#if !defined LMI_COMPILER_PROVIDES_LOG1PL
#   if defined LMI_COMO_WITH_MINGW
extern "C" double log1p(double);
inline double log1pl(double x) {return log1p(x);}
#   else  // !defined LMI_COMO_WITH_MINGW
extern "C" long double log1pl(long double);
#   endif // !defined LMI_COMO_WITH_MINGW
#endif // !defined LMI_COMPILER_PROVIDES_LOG1PL

// TODO ?? Write functors here for other refactorable uses of
// std::pow() found throughout the program.

// These functors are Adaptable Unary or Binary Functions wherever
// possible.

template<typename T>
struct greater_of
    :public std::binary_function<T,T,T>
{
    T operator()(T const& x, T const& y) const
        {
        return std::max(x, y);
        }
};

template<typename T>
struct lesser_of
    :public std::binary_function<T,T,T>
{
    T operator()(T const& x, T const& y) const
        {
        return std::min(x, y);
        }
};

/// Arithmetic mean.
///
/// Calculate mean as
///   (half of x) plus (half of y)
/// instead of
///   half of (x plus y)
/// because the addition in the latter can overflow. Generally,
/// hardware deals better with underflow than with overflow.
///
/// The domain is restricted to floating point because integers would
/// give surprising results. For instance, the integer mean of one and
/// two would be truncated to one upon either returning an integer or
/// assigning the result to one. Returning a long double in all cases
/// is the best that could be done, but that seems unnatural.

template<typename T>
struct mean
    :public std::binary_function<T, T, T>
{
    BOOST_STATIC_ASSERT(boost::is_float<T>::value);
    T operator()(T const& x, T const& y) const
        {return 0.5 * x + 0.5 * y;}
};

// Actuarial functions.
//
// Some inputs are nonsense, like interest rates less than 100%.
// Contemporary compilers usually handle such situations without
// raising a hardware exception. Trapping invalid input would add a
// runtime overhead of about twenty percent (measured with gcc-3.4.2);
// this is judged not to be worthwhile.
//
// Typically, the period 'n' is a constant known at compile time, so
// it is makes sense for it to be a non-type template parameter. That,
// however, makes derivation from std::binary_function nonsensical:
// what is important is not the type of 'n', but its value. But 'n'
// equals twelve in the most common case, for which functors derived
// from std::unary_function are provided.
//
// General preconditions: 0 < 'n'; -1.0 <= 'i'; T is floating point.
//
// Implementation note: greater accuracy and speed are obtained by
// applying the transformation
//   (1+i)^n - 1 <-> expm1l(log1pl(i) * n)
// to naive power-based formulas.

template<typename T, int n>
struct i_upper_n_over_n_from_i
{
    BOOST_STATIC_ASSERT(boost::is_float<T>::value);
    BOOST_STATIC_ASSERT(0 < n);
    T operator()(T const& i) const
        {
        if(i < -1.0)
            {
            throw std::domain_error("i is less than -100%.");
            }

        if(-1.0 == i)
            {
            return -1.0;
            }

        static long double const reciprocal_n = 1.0L / n;
        // naively:    (1+i)^(1/n) - 1
        // substitute: (1+i)^n - 1 <-> expm1l(log1pl(i) * n)
        long double z = expm1l(log1pl(i) * reciprocal_n);
        return static_cast<T>(z);
        }
};

template<typename T>
struct i_upper_12_over_12_from_i
    :public std::unary_function<T, T>
{
    BOOST_STATIC_ASSERT(boost::is_float<T>::value);
    T operator()(T const& i) const
        {
        return i_upper_n_over_n_from_i<double,12>()(i);
        }
};

template<typename T, int n>
struct i_from_i_upper_n_over_n
    :public std::unary_function<T, T>
{
    BOOST_STATIC_ASSERT(boost::is_float<T>::value);
    BOOST_STATIC_ASSERT(0 < n);
    T operator()(T const& i) const
        {
        // naively:    (1+i)^n - 1
        // substitute: (1+i)^n - 1 <-> expm1l(log1pl(i) * n)
        long double z = expm1l(log1pl(i) * n);
        return static_cast<T>(z);
        }
};

template<typename T>
struct i_from_i_upper_12_over_12
    :public std::unary_function<T, T>
{
    BOOST_STATIC_ASSERT(boost::is_float<T>::value);
    T operator()(T const& i) const
        {
        return i_from_i_upper_n_over_n<double,12>()(i);
        }
};

template<typename T, int n>
struct d_upper_n_from_i
    :public std::unary_function<T, T>
{
    BOOST_STATIC_ASSERT(boost::is_float<T>::value);
    BOOST_STATIC_ASSERT(0 < n);
    T operator()(T const& i) const
        {
        if(i < -1.0)
            {
            throw std::domain_error("i is less than -100%.");
            }

        if(-1.0 == i)
            {
            throw std::range_error("i equals -100%.");
            }

        static long double const reciprocal_n = 1.0L / n;
        // naively:    n * (1 - (1+i)^(-1/n))
        // substitute: (1+i)^n - 1 <-> expm1l(log1pl(i) * n)
        long double z = -n * expm1l(log1pl(i) * -reciprocal_n);
        return static_cast<T>(z);
        }
};

template<typename T>
struct d_upper_12_from_i
    :public std::unary_function<T, T>
{
    BOOST_STATIC_ASSERT(boost::is_float<T>::value);
    T operator()(T const& i) const
        {
        return d_upper_n_from_i<double,12>()(i);
        }
};

/// Annual net from annual gross rate, with two different kinds of
/// decrements. See the interest-rate class for the motivation.
///
/// Additional precondition: arguments are not such as to cause the
/// result to be less than -1.0 .

template<typename T, int n>
struct net_i_from_gross
{
    BOOST_STATIC_ASSERT(boost::is_float<T>::value);
    BOOST_STATIC_ASSERT(0 < n);
    T operator()(T const& i, T const& spread, T const& fee) const
        {
        static long double const reciprocal_n = 1.0L / n;
        // naively:
        //   (1
        //   +   (1+     i)^(1/n)
        //   -   (1+spread)^(1/n)
        //   -         fee *(1/n)
        //   )^n - 1
        // substitute: (1+i)^n - 1 <-> expm1l(log1pl(i) * n)
        long double z = expm1l
            (
            n * log1pl
                (   expm1l(reciprocal_n * log1pl(i))
                -   expm1l(reciprocal_n * log1pl(spread))
                -          reciprocal_n * fee
                )
            );
        return static_cast<T>(z);
        }
};

/// Convert q to a monthly COI rate.
///
/// The COI rate is the monthly equivalent of q divided by one minus
/// itself, because deducting the COI charge at the beginning of the
/// month increases the amount actually at risk--see:
///   http://lists.nongnu.org/archive/html/lmi/2009-09/msg00001.html
///
/// The value of 'q' might exceed unity, for example if guaranteed COI
/// rates for simplified issue are 120% of 1980 CSO, so that case is
/// accommodated. A value of zero might arise from a partial-mortality
/// multiplier that equals zero for some or all durations, and that
/// case arises often enough to merit a special optimization.
///
/// Preconditions:
///   'max_coi' is in [0.0, 1.0]
///   'q' is nonnegative
/// An exception is thrown if any precondition is violated.
///
/// If 'q' exceeds unity, then 'max_coi' is returned. Notionally, 'q'
/// is a probability and cannot exceed unity, but it doesn't seem
/// implausible to most actuaries to set q to 125% of 1980 CSO and
/// expect it to limit itself.

template<typename T>
struct coi_rate_from_q
    :public std::binary_function<T,T,T>
{
    BOOST_STATIC_ASSERT(boost::is_float<T>::value);
    T operator()(T const& q, T const& max_coi) const
        {
        if(!(0.0 <= max_coi && max_coi <= 1.0))
            {
            throw std::runtime_error("Maximum COI rate out of range.");
            }

        if(q < 0.0)
            {
            throw std::domain_error("q is negative.");
            }

        if(0.0 == q)
            {
            return 0.0;
            }
        else if(1.0 <= q)
            {
            return max_coi;
            }
        else
            {
            static long double const reciprocal_12 = 1.0L / 12;
            // naively:    1 - (1-q)^(1/12)
            // substitute: (1+i)^n - 1 <-> expm1l(log1pl(i) * n)
            long double monthly_q = -expm1l(log1pl(-q) * reciprocal_12);
            if(1.0L == monthly_q)
                {
                throw std::logic_error("Monthly q equals unity.");
                }
            monthly_q = monthly_q / (1.0L - monthly_q);
            return std::min(max_coi, static_cast<T>(monthly_q));
            }
        }
};

/// Midpoint for illustration reg.
///
/// Section 7(C)(1)(c)(ii) prescribes an "average" without specifying
/// which average to use. The arithmetic mean is used here because
/// that seems to be the most common practice. On the other hand, a
/// strong case can be made for using the geometric mean, at least
/// with interest and mortality rates.

template<typename T>
void assign_midpoint
    (std::vector<T>      & out
    ,std::vector<T> const& in_0
    ,std::vector<T> const& in_1
    )
{
    LMI_ASSERT(in_0.size() == in_1.size());
    out.resize(in_0.size());
    assign(out, apply_binary(mean<T>(), in_0, in_1));
}

#endif // math_functors_hpp
<|MERGE_RESOLUTION|>--- conflicted
+++ resolved
@@ -39,7 +39,6 @@
 #include <functional>
 #include <stdexcept>
 #include <vector>
-<<<<<<< HEAD
 
 // For Comeau, implement expm1l() and log1pl() using type double, not
 // long double, because of an apparent incompatibility in the way
@@ -62,8 +61,6 @@
 extern "C" long double log1pl(long double);
 #   endif // !defined LMI_COMO_WITH_MINGW
 #endif // !defined LMI_COMPILER_PROVIDES_LOG1PL
-=======
->>>>>>> cdd9aa41
 
 // For Comeau, implement expm1l() and log1pl() using type double, not
 // long double, because of an apparent incompatibility in the way
