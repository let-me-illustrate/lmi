--- conflicted
+++ resolved
@@ -54,15 +54,9 @@
 // And MSVC maintainers don't believe in having different endianness
 // values at all, so the compiler never predefines these symbols.
 #if defined LMI_MSC
-<<<<<<< HEAD
-    #define __ORDER_BIG_ENDIAN__ 4321
-    #define __ORDER_LITTLE_ENDIAN__ 1234
-    #define __FLOAT_WORD_ORDER__ __ORDER_LITTLE_ENDIAN__
-=======
 #   define __ORDER_BIG_ENDIAN__ 4321
 #   define __ORDER_LITTLE_ENDIAN__ 1234
 #   define __FLOAT_WORD_ORDER__ __ORDER_LITTLE_ENDIAN__
->>>>>>> b6916ab8
 #endif // defined LMI_MSC
 
 #if !defined __FLOAT_WORD_ORDER__ || \
